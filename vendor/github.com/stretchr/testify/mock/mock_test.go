package mock

import (
	"errors"
	"testing"
	"time"

	"github.com/stretchr/testify/assert"
	"github.com/stretchr/testify/require"
)

/*
	Test objects
*/

// ExampleInterface represents an example interface.
type ExampleInterface interface {
	TheExampleMethod(a, b, c int) (int, error)
}

// TestExampleImplementation is a test implementation of ExampleInterface
type TestExampleImplementation struct {
	Mock
}

func (i *TestExampleImplementation) TheExampleMethod(a, b, c int) (int, error) {
	args := i.Called(a, b, c)
	return args.Int(0), errors.New("Whoops")
}

func (i *TestExampleImplementation) TheExampleMethod2(yesorno bool) {
	i.Called(yesorno)
}

type ExampleType struct {
	ran bool
}

func (i *TestExampleImplementation) TheExampleMethod3(et *ExampleType) error {
	args := i.Called(et)
	return args.Error(0)
}

func (i *TestExampleImplementation) TheExampleMethodFunc(fn func(string) error) error {
	args := i.Called(fn)
	return args.Error(0)
}

func (i *TestExampleImplementation) TheExampleMethodVariadic(a ...int) error {
	args := i.Called(a)
	return args.Error(0)
}

func (i *TestExampleImplementation) TheExampleMethodVariadicInterface(a ...interface{}) error {
	args := i.Called(a)
	return args.Error(0)
}

func (i *TestExampleImplementation) TheExampleMethodMixedVariadic(a int, b ...int) error {
	args := i.Called(a, b)
	return args.Error(0)
}

type ExampleFuncType func(string) error

func (i *TestExampleImplementation) TheExampleMethodFuncType(fn ExampleFuncType) error {
	args := i.Called(fn)
	return args.Error(0)
}

/*
	Mock
*/

func Test_Mock_TestData(t *testing.T) {

	var mockedService = new(TestExampleImplementation)

	if assert.NotNil(t, mockedService.TestData()) {

		mockedService.TestData().Set("something", 123)
		assert.Equal(t, 123, mockedService.TestData().Get("something").Data())
	}
}

func Test_Mock_On(t *testing.T) {

	// make a test impl object
	var mockedService = new(TestExampleImplementation)

	c := mockedService.On("TheExampleMethod")
	assert.Equal(t, []*Call{c}, mockedService.ExpectedCalls)
	assert.Equal(t, "TheExampleMethod", c.Method)
}

func Test_Mock_Chained_On(t *testing.T) {
	// make a test impl object
	var mockedService = new(TestExampleImplementation)

	mockedService.
		On("TheExampleMethod", 1, 2, 3).
		Return(0).
		On("TheExampleMethod3", AnythingOfType("*mock.ExampleType")).
		Return(nil)

	expectedCalls := []*Call{
		&Call{
			Parent:          &mockedService.Mock,
			Method:          "TheExampleMethod",
			Arguments:       []interface{}{1, 2, 3},
			ReturnArguments: []interface{}{0},
		},
		&Call{
			Parent:          &mockedService.Mock,
			Method:          "TheExampleMethod3",
			Arguments:       []interface{}{AnythingOfType("*mock.ExampleType")},
			ReturnArguments: []interface{}{nil},
		},
	}
	assert.Equal(t, expectedCalls, mockedService.ExpectedCalls)
}

func Test_Mock_On_WithArgs(t *testing.T) {

	// make a test impl object
	var mockedService = new(TestExampleImplementation)

	c := mockedService.On("TheExampleMethod", 1, 2, 3, 4)

	assert.Equal(t, []*Call{c}, mockedService.ExpectedCalls)
	assert.Equal(t, "TheExampleMethod", c.Method)
	assert.Equal(t, Arguments{1, 2, 3, 4}, c.Arguments)
}

func Test_Mock_On_WithFuncArg(t *testing.T) {

	// make a test impl object
	var mockedService = new(TestExampleImplementation)

	c := mockedService.
		On("TheExampleMethodFunc", AnythingOfType("func(string) error")).
		Return(nil)

	assert.Equal(t, []*Call{c}, mockedService.ExpectedCalls)
	assert.Equal(t, "TheExampleMethodFunc", c.Method)
	assert.Equal(t, 1, len(c.Arguments))
	assert.Equal(t, AnythingOfType("func(string) error"), c.Arguments[0])

	fn := func(string) error { return nil }

	assert.NotPanics(t, func() {
		mockedService.TheExampleMethodFunc(fn)
	})
}

func Test_Mock_On_WithIntArgMatcher(t *testing.T) {
	var mockedService TestExampleImplementation

	mockedService.On("TheExampleMethod",
		MatchedBy(func(a int) bool {
			return a == 1
		}), MatchedBy(func(b int) bool {
			return b == 2
		}), MatchedBy(func(c int) bool {
			return c == 3
		})).Return(0, nil)

	assert.Panics(t, func() {
		mockedService.TheExampleMethod(1, 2, 4)
	})
	assert.Panics(t, func() {
		mockedService.TheExampleMethod(2, 2, 3)
	})
	assert.NotPanics(t, func() {
		mockedService.TheExampleMethod(1, 2, 3)
	})
}

func Test_Mock_On_WithPtrArgMatcher(t *testing.T) {
	var mockedService TestExampleImplementation

	mockedService.On("TheExampleMethod3",
		MatchedBy(func(a *ExampleType) bool { return a.ran == true }),
	).Return(nil)

	mockedService.On("TheExampleMethod3",
		MatchedBy(func(a *ExampleType) bool { return a.ran == false }),
	).Return(errors.New("error"))

	assert.Equal(t, mockedService.TheExampleMethod3(&ExampleType{true}), nil)
	assert.EqualError(t, mockedService.TheExampleMethod3(&ExampleType{false}), "error")
}

func Test_Mock_On_WithFuncArgMatcher(t *testing.T) {
	var mockedService TestExampleImplementation

	fixture1, fixture2 := errors.New("fixture1"), errors.New("fixture2")

	mockedService.On("TheExampleMethodFunc",
		MatchedBy(func(a func(string) error) bool { return a("string") == fixture1 }),
	).Return(errors.New("fixture1"))

	mockedService.On("TheExampleMethodFunc",
		MatchedBy(func(a func(string) error) bool { return a("string") == fixture2 }),
	).Return(errors.New("fixture2"))

	assert.EqualError(t, mockedService.TheExampleMethodFunc(
		func(string) error { return fixture1 }), "fixture1")
	assert.EqualError(t, mockedService.TheExampleMethodFunc(
		func(string) error { return fixture2 }), "fixture2")
}

func Test_Mock_On_WithVariadicFunc(t *testing.T) {

	// make a test impl object
	var mockedService = new(TestExampleImplementation)

	c := mockedService.
		On("TheExampleMethodVariadic", []int{1, 2, 3}).
		Return(nil)

	assert.Equal(t, []*Call{c}, mockedService.ExpectedCalls)
	assert.Equal(t, 1, len(c.Arguments))
	assert.Equal(t, []int{1, 2, 3}, c.Arguments[0])

	assert.NotPanics(t, func() {
		mockedService.TheExampleMethodVariadic(1, 2, 3)
	})
	assert.Panics(t, func() {
		mockedService.TheExampleMethodVariadic(1, 2)
	})

}

func Test_Mock_On_WithMixedVariadicFunc(t *testing.T) {

	// make a test impl object
	var mockedService = new(TestExampleImplementation)

	c := mockedService.
		On("TheExampleMethodMixedVariadic", 1, []int{2, 3, 4}).
		Return(nil)

	assert.Equal(t, []*Call{c}, mockedService.ExpectedCalls)
	assert.Equal(t, 2, len(c.Arguments))
	assert.Equal(t, 1, c.Arguments[0])
	assert.Equal(t, []int{2, 3, 4}, c.Arguments[1])

	assert.NotPanics(t, func() {
		mockedService.TheExampleMethodMixedVariadic(1, 2, 3, 4)
	})
	assert.Panics(t, func() {
		mockedService.TheExampleMethodMixedVariadic(1, 2, 3, 5)
	})

}

func Test_Mock_On_WithVariadicFuncWithInterface(t *testing.T) {

	// make a test impl object
	var mockedService = new(TestExampleImplementation)

	c := mockedService.On("TheExampleMethodVariadicInterface", []interface{}{1, 2, 3}).
		Return(nil)

	assert.Equal(t, []*Call{c}, mockedService.ExpectedCalls)
	assert.Equal(t, 1, len(c.Arguments))
	assert.Equal(t, []interface{}{1, 2, 3}, c.Arguments[0])

	assert.NotPanics(t, func() {
		mockedService.TheExampleMethodVariadicInterface(1, 2, 3)
	})
	assert.Panics(t, func() {
		mockedService.TheExampleMethodVariadicInterface(1, 2)
	})

}

func Test_Mock_On_WithVariadicFuncWithEmptyInterfaceArray(t *testing.T) {

	// make a test impl object
	var mockedService = new(TestExampleImplementation)

	var expected []interface{}
	c := mockedService.
		On("TheExampleMethodVariadicInterface", expected).
		Return(nil)

	assert.Equal(t, []*Call{c}, mockedService.ExpectedCalls)
	assert.Equal(t, 1, len(c.Arguments))
	assert.Equal(t, expected, c.Arguments[0])

	assert.NotPanics(t, func() {
		mockedService.TheExampleMethodVariadicInterface()
	})
	assert.Panics(t, func() {
		mockedService.TheExampleMethodVariadicInterface(1, 2)
	})

}

func Test_Mock_On_WithFuncPanics(t *testing.T) {
	// make a test impl object
	var mockedService = new(TestExampleImplementation)

	assert.Panics(t, func() {
		mockedService.On("TheExampleMethodFunc", func(string) error { return nil })
	})
}

func Test_Mock_On_WithFuncTypeArg(t *testing.T) {

	// make a test impl object
	var mockedService = new(TestExampleImplementation)

	c := mockedService.
		On("TheExampleMethodFuncType", AnythingOfType("mock.ExampleFuncType")).
		Return(nil)

	assert.Equal(t, []*Call{c}, mockedService.ExpectedCalls)
	assert.Equal(t, 1, len(c.Arguments))
	assert.Equal(t, AnythingOfType("mock.ExampleFuncType"), c.Arguments[0])

	fn := func(string) error { return nil }
	assert.NotPanics(t, func() {
		mockedService.TheExampleMethodFuncType(fn)
	})
}

func Test_Mock_Return(t *testing.T) {

	// make a test impl object
	var mockedService = new(TestExampleImplementation)

	c := mockedService.
		On("TheExampleMethod", "A", "B", true).
		Return(1, "two", true)

	require.Equal(t, []*Call{c}, mockedService.ExpectedCalls)

	call := mockedService.ExpectedCalls[0]

	assert.Equal(t, "TheExampleMethod", call.Method)
	assert.Equal(t, "A", call.Arguments[0])
	assert.Equal(t, "B", call.Arguments[1])
	assert.Equal(t, true, call.Arguments[2])
	assert.Equal(t, 1, call.ReturnArguments[0])
	assert.Equal(t, "two", call.ReturnArguments[1])
	assert.Equal(t, true, call.ReturnArguments[2])
	assert.Equal(t, 0, call.Repeatability)
	assert.Nil(t, call.WaitFor)
}

func Test_Mock_Return_WaitUntil(t *testing.T) {

	// make a test impl object
	var mockedService = new(TestExampleImplementation)
	ch := time.After(time.Second)

	c := mockedService.Mock.
		On("TheExampleMethod", "A", "B", true).
		WaitUntil(ch).
		Return(1, "two", true)

	// assert that the call was created
	require.Equal(t, []*Call{c}, mockedService.ExpectedCalls)

	call := mockedService.ExpectedCalls[0]

	assert.Equal(t, "TheExampleMethod", call.Method)
	assert.Equal(t, "A", call.Arguments[0])
	assert.Equal(t, "B", call.Arguments[1])
	assert.Equal(t, true, call.Arguments[2])
	assert.Equal(t, 1, call.ReturnArguments[0])
	assert.Equal(t, "two", call.ReturnArguments[1])
	assert.Equal(t, true, call.ReturnArguments[2])
	assert.Equal(t, 0, call.Repeatability)
	assert.Equal(t, ch, call.WaitFor)
}

func Test_Mock_Return_After(t *testing.T) {

	// make a test impl object
	var mockedService = new(TestExampleImplementation)

	c := mockedService.Mock.
		On("TheExampleMethod", "A", "B", true).
		Return(1, "two", true).
		After(time.Second)

	require.Equal(t, []*Call{c}, mockedService.ExpectedCalls)

	call := mockedService.Mock.ExpectedCalls[0]

	assert.Equal(t, "TheExampleMethod", call.Method)
	assert.Equal(t, "A", call.Arguments[0])
	assert.Equal(t, "B", call.Arguments[1])
	assert.Equal(t, true, call.Arguments[2])
	assert.Equal(t, 1, call.ReturnArguments[0])
	assert.Equal(t, "two", call.ReturnArguments[1])
	assert.Equal(t, true, call.ReturnArguments[2])
	assert.Equal(t, 0, call.Repeatability)
	assert.NotEqual(t, nil, call.WaitFor)

}

func Test_Mock_Return_Run(t *testing.T) {

	// make a test impl object
	var mockedService = new(TestExampleImplementation)

	fn := func(args Arguments) {
		arg := args.Get(0).(*ExampleType)
		arg.ran = true
	}

	c := mockedService.Mock.
		On("TheExampleMethod3", AnythingOfType("*mock.ExampleType")).
		Return(nil).
		Run(fn)

	require.Equal(t, []*Call{c}, mockedService.ExpectedCalls)

	call := mockedService.Mock.ExpectedCalls[0]

	assert.Equal(t, "TheExampleMethod3", call.Method)
	assert.Equal(t, AnythingOfType("*mock.ExampleType"), call.Arguments[0])
	assert.Equal(t, nil, call.ReturnArguments[0])
	assert.Equal(t, 0, call.Repeatability)
	assert.NotEqual(t, nil, call.WaitFor)
	assert.NotNil(t, call.Run)

	et := ExampleType{}
	assert.Equal(t, false, et.ran)
	mockedService.TheExampleMethod3(&et)
	assert.Equal(t, true, et.ran)
}

func Test_Mock_Return_Run_Out_Of_Order(t *testing.T) {
	// make a test impl object
	var mockedService = new(TestExampleImplementation)
	f := func(args Arguments) {
		arg := args.Get(0).(*ExampleType)
		arg.ran = true
	}

	c := mockedService.Mock.
		On("TheExampleMethod3", AnythingOfType("*mock.ExampleType")).
		Run(f).
		Return(nil)

	require.Equal(t, []*Call{c}, mockedService.ExpectedCalls)

	call := mockedService.Mock.ExpectedCalls[0]

	assert.Equal(t, "TheExampleMethod3", call.Method)
	assert.Equal(t, AnythingOfType("*mock.ExampleType"), call.Arguments[0])
	assert.Equal(t, nil, call.ReturnArguments[0])
	assert.Equal(t, 0, call.Repeatability)
	assert.NotEqual(t, nil, call.WaitFor)
	assert.NotNil(t, call.Run)
}

func Test_Mock_Return_Once(t *testing.T) {

	// make a test impl object
	var mockedService = new(TestExampleImplementation)

	c := mockedService.On("TheExampleMethod", "A", "B", true).
		Return(1, "two", true).
		Once()

	require.Equal(t, []*Call{c}, mockedService.ExpectedCalls)

	call := mockedService.ExpectedCalls[0]

	assert.Equal(t, "TheExampleMethod", call.Method)
	assert.Equal(t, "A", call.Arguments[0])
	assert.Equal(t, "B", call.Arguments[1])
	assert.Equal(t, true, call.Arguments[2])
	assert.Equal(t, 1, call.ReturnArguments[0])
	assert.Equal(t, "two", call.ReturnArguments[1])
	assert.Equal(t, true, call.ReturnArguments[2])
	assert.Equal(t, 1, call.Repeatability)
	assert.Nil(t, call.WaitFor)
}

func Test_Mock_Return_Twice(t *testing.T) {

	// make a test impl object
	var mockedService = new(TestExampleImplementation)

	c := mockedService.
		On("TheExampleMethod", "A", "B", true).
		Return(1, "two", true).
		Twice()

	require.Equal(t, []*Call{c}, mockedService.ExpectedCalls)

	call := mockedService.ExpectedCalls[0]

	assert.Equal(t, "TheExampleMethod", call.Method)
	assert.Equal(t, "A", call.Arguments[0])
	assert.Equal(t, "B", call.Arguments[1])
	assert.Equal(t, true, call.Arguments[2])
	assert.Equal(t, 1, call.ReturnArguments[0])
	assert.Equal(t, "two", call.ReturnArguments[1])
	assert.Equal(t, true, call.ReturnArguments[2])
	assert.Equal(t, 2, call.Repeatability)
	assert.Nil(t, call.WaitFor)
}

func Test_Mock_Return_Times(t *testing.T) {

	// make a test impl object
	var mockedService = new(TestExampleImplementation)

	c := mockedService.
		On("TheExampleMethod", "A", "B", true).
		Return(1, "two", true).
		Times(5)

	require.Equal(t, []*Call{c}, mockedService.ExpectedCalls)

	call := mockedService.ExpectedCalls[0]

	assert.Equal(t, "TheExampleMethod", call.Method)
	assert.Equal(t, "A", call.Arguments[0])
	assert.Equal(t, "B", call.Arguments[1])
	assert.Equal(t, true, call.Arguments[2])
	assert.Equal(t, 1, call.ReturnArguments[0])
	assert.Equal(t, "two", call.ReturnArguments[1])
	assert.Equal(t, true, call.ReturnArguments[2])
	assert.Equal(t, 5, call.Repeatability)
	assert.Nil(t, call.WaitFor)
}

func Test_Mock_Return_Nothing(t *testing.T) {

	// make a test impl object
	var mockedService = new(TestExampleImplementation)

	c := mockedService.
		On("TheExampleMethod", "A", "B", true).
		Return()

	require.Equal(t, []*Call{c}, mockedService.ExpectedCalls)

	call := mockedService.ExpectedCalls[0]

	assert.Equal(t, "TheExampleMethod", call.Method)
	assert.Equal(t, "A", call.Arguments[0])
	assert.Equal(t, "B", call.Arguments[1])
	assert.Equal(t, true, call.Arguments[2])
	assert.Equal(t, 0, len(call.ReturnArguments))
}

func Test_Mock_findExpectedCall(t *testing.T) {

	m := new(Mock)
	m.On("One", 1).Return("one")
	m.On("Two", 2).Return("two")
	m.On("Two", 3).Return("three")

	f, c := m.findExpectedCall("Two", 3)

	if assert.Equal(t, 2, f) {
		if assert.NotNil(t, c) {
			assert.Equal(t, "Two", c.Method)
			assert.Equal(t, 3, c.Arguments[0])
			assert.Equal(t, "three", c.ReturnArguments[0])
		}
	}

}

func Test_Mock_findExpectedCall_For_Unknown_Method(t *testing.T) {

	m := new(Mock)
	m.On("One", 1).Return("one")
	m.On("Two", 2).Return("two")
	m.On("Two", 3).Return("three")

	f, _ := m.findExpectedCall("Two")

	assert.Equal(t, -1, f)

}

func Test_Mock_findExpectedCall_Respects_Repeatability(t *testing.T) {

	m := new(Mock)
	m.On("One", 1).Return("one")
	m.On("Two", 2).Return("two").Once()
	m.On("Two", 3).Return("three").Twice()
	m.On("Two", 3).Return("three").Times(8)

	f, c := m.findExpectedCall("Two", 3)

	if assert.Equal(t, 2, f) {
		if assert.NotNil(t, c) {
			assert.Equal(t, "Two", c.Method)
			assert.Equal(t, 3, c.Arguments[0])
			assert.Equal(t, "three", c.ReturnArguments[0])
		}
	}

}

func Test_callString(t *testing.T) {

	assert.Equal(t, `Method(int,bool,string)`, callString("Method", []interface{}{1, true, "something"}, false))

}

func Test_Mock_Called(t *testing.T) {

	var mockedService = new(TestExampleImplementation)

	mockedService.On("Test_Mock_Called", 1, 2, 3).Return(5, "6", true)

	returnArguments := mockedService.Called(1, 2, 3)

	if assert.Equal(t, 1, len(mockedService.Calls)) {
		assert.Equal(t, "Test_Mock_Called", mockedService.Calls[0].Method)
		assert.Equal(t, 1, mockedService.Calls[0].Arguments[0])
		assert.Equal(t, 2, mockedService.Calls[0].Arguments[1])
		assert.Equal(t, 3, mockedService.Calls[0].Arguments[2])
	}

	if assert.Equal(t, 3, len(returnArguments)) {
		assert.Equal(t, 5, returnArguments[0])
		assert.Equal(t, "6", returnArguments[1])
		assert.Equal(t, true, returnArguments[2])
	}

}

func asyncCall(m *Mock, ch chan Arguments) {
	ch <- m.Called(1, 2, 3)
}

func Test_Mock_Called_blocks(t *testing.T) {

	var mockedService = new(TestExampleImplementation)

	mockedService.Mock.On("asyncCall", 1, 2, 3).Return(5, "6", true).After(2 * time.Millisecond)

	ch := make(chan Arguments)

	go asyncCall(&mockedService.Mock, ch)

	select {
	case <-ch:
		t.Fatal("should have waited")
	case <-time.After(1 * time.Millisecond):
	}

	returnArguments := <-ch

	if assert.Equal(t, 1, len(mockedService.Mock.Calls)) {
		assert.Equal(t, "asyncCall", mockedService.Mock.Calls[0].Method)
		assert.Equal(t, 1, mockedService.Mock.Calls[0].Arguments[0])
		assert.Equal(t, 2, mockedService.Mock.Calls[0].Arguments[1])
		assert.Equal(t, 3, mockedService.Mock.Calls[0].Arguments[2])
	}

	if assert.Equal(t, 3, len(returnArguments)) {
		assert.Equal(t, 5, returnArguments[0])
		assert.Equal(t, "6", returnArguments[1])
		assert.Equal(t, true, returnArguments[2])
	}

}

func Test_Mock_Called_For_Bounded_Repeatability(t *testing.T) {

	var mockedService = new(TestExampleImplementation)

	mockedService.
		On("Test_Mock_Called_For_Bounded_Repeatability", 1, 2, 3).
		Return(5, "6", true).
		Once()
	mockedService.
		On("Test_Mock_Called_For_Bounded_Repeatability", 1, 2, 3).
		Return(-1, "hi", false)

	returnArguments1 := mockedService.Called(1, 2, 3)
	returnArguments2 := mockedService.Called(1, 2, 3)

	if assert.Equal(t, 2, len(mockedService.Calls)) {
		assert.Equal(t, "Test_Mock_Called_For_Bounded_Repeatability", mockedService.Calls[0].Method)
		assert.Equal(t, 1, mockedService.Calls[0].Arguments[0])
		assert.Equal(t, 2, mockedService.Calls[0].Arguments[1])
		assert.Equal(t, 3, mockedService.Calls[0].Arguments[2])

		assert.Equal(t, "Test_Mock_Called_For_Bounded_Repeatability", mockedService.Calls[1].Method)
		assert.Equal(t, 1, mockedService.Calls[1].Arguments[0])
		assert.Equal(t, 2, mockedService.Calls[1].Arguments[1])
		assert.Equal(t, 3, mockedService.Calls[1].Arguments[2])
	}

	if assert.Equal(t, 3, len(returnArguments1)) {
		assert.Equal(t, 5, returnArguments1[0])
		assert.Equal(t, "6", returnArguments1[1])
		assert.Equal(t, true, returnArguments1[2])
	}

	if assert.Equal(t, 3, len(returnArguments2)) {
		assert.Equal(t, -1, returnArguments2[0])
		assert.Equal(t, "hi", returnArguments2[1])
		assert.Equal(t, false, returnArguments2[2])
	}

}

func Test_Mock_Called_For_SetTime_Expectation(t *testing.T) {

	var mockedService = new(TestExampleImplementation)

	mockedService.On("TheExampleMethod", 1, 2, 3).Return(5, "6", true).Times(4)

	mockedService.TheExampleMethod(1, 2, 3)
	mockedService.TheExampleMethod(1, 2, 3)
	mockedService.TheExampleMethod(1, 2, 3)
	mockedService.TheExampleMethod(1, 2, 3)
	assert.Panics(t, func() {
		mockedService.TheExampleMethod(1, 2, 3)
	})

}

func Test_Mock_Called_Unexpected(t *testing.T) {

	var mockedService = new(TestExampleImplementation)

	// make sure it panics if no expectation was made
	assert.Panics(t, func() {
		mockedService.Called(1, 2, 3)
	}, "Calling unexpected method should panic")

}

func Test_AssertExpectationsForObjects_Helper(t *testing.T) {

	var mockedService1 = new(TestExampleImplementation)
	var mockedService2 = new(TestExampleImplementation)
	var mockedService3 = new(TestExampleImplementation)

	mockedService1.On("Test_AssertExpectationsForObjects_Helper", 1).Return()
	mockedService2.On("Test_AssertExpectationsForObjects_Helper", 2).Return()
	mockedService3.On("Test_AssertExpectationsForObjects_Helper", 3).Return()

	mockedService1.Called(1)
	mockedService2.Called(2)
	mockedService3.Called(3)

	assert.True(t, AssertExpectationsForObjects(t, &mockedService1.Mock, &mockedService2.Mock, &mockedService3.Mock))
	assert.True(t, AssertExpectationsForObjects(t, mockedService1, mockedService2, mockedService3))

}

func Test_AssertExpectationsForObjects_Helper_Failed(t *testing.T) {

	var mockedService1 = new(TestExampleImplementation)
	var mockedService2 = new(TestExampleImplementation)
	var mockedService3 = new(TestExampleImplementation)

	mockedService1.On("Test_AssertExpectationsForObjects_Helper_Failed", 1).Return()
	mockedService2.On("Test_AssertExpectationsForObjects_Helper_Failed", 2).Return()
	mockedService3.On("Test_AssertExpectationsForObjects_Helper_Failed", 3).Return()

	mockedService1.Called(1)
	mockedService3.Called(3)

	tt := new(testing.T)
	assert.False(t, AssertExpectationsForObjects(tt, &mockedService1.Mock, &mockedService2.Mock, &mockedService3.Mock))
	assert.False(t, AssertExpectationsForObjects(tt, mockedService1, mockedService2, mockedService3))

}

func Test_Mock_AssertExpectations(t *testing.T) {

	var mockedService = new(TestExampleImplementation)

	mockedService.On("Test_Mock_AssertExpectations", 1, 2, 3).Return(5, 6, 7)

	tt := new(testing.T)
	assert.False(t, mockedService.AssertExpectations(tt))

	// make the call now
	mockedService.Called(1, 2, 3)

	// now assert expectations
	assert.True(t, mockedService.AssertExpectations(tt))

}

func Test_Mock_AssertExpectations_Placeholder_NoArgs(t *testing.T) {

	var mockedService = new(TestExampleImplementation)

	mockedService.On("Test_Mock_AssertExpectations_Placeholder_NoArgs").Return(5, 6, 7).Once()
	mockedService.On("Test_Mock_AssertExpectations_Placeholder_NoArgs").Return(7, 6, 5)

	tt := new(testing.T)
	assert.False(t, mockedService.AssertExpectations(tt))

	// make the call now
	mockedService.Called()

	// now assert expectations
	assert.True(t, mockedService.AssertExpectations(tt))

}

func Test_Mock_AssertExpectations_Placeholder(t *testing.T) {

	var mockedService = new(TestExampleImplementation)

	mockedService.On("Test_Mock_AssertExpectations_Placeholder", 1, 2, 3).Return(5, 6, 7).Once()
	mockedService.On("Test_Mock_AssertExpectations_Placeholder", 3, 2, 1).Return(7, 6, 5)

	tt := new(testing.T)
	assert.False(t, mockedService.AssertExpectations(tt))

	// make the call now
	mockedService.Called(1, 2, 3)

	// now assert expectations
	assert.False(t, mockedService.AssertExpectations(tt))

	// make call to the second expectation
	mockedService.Called(3, 2, 1)

	// now assert expectations again
	assert.True(t, mockedService.AssertExpectations(tt))
}

func Test_Mock_AssertExpectations_With_Pointers(t *testing.T) {

	var mockedService = new(TestExampleImplementation)

	mockedService.On("Test_Mock_AssertExpectations_With_Pointers", &struct{ Foo int }{1}).Return(1)
	mockedService.On("Test_Mock_AssertExpectations_With_Pointers", &struct{ Foo int }{2}).Return(2)

	tt := new(testing.T)
	assert.False(t, mockedService.AssertExpectations(tt))

	s := struct{ Foo int }{1}
	// make the calls now
	mockedService.Called(&s)
	s.Foo = 2
	mockedService.Called(&s)

	// now assert expectations
	assert.True(t, mockedService.AssertExpectations(tt))

}

func Test_Mock_AssertExpectationsCustomType(t *testing.T) {

	var mockedService = new(TestExampleImplementation)

	mockedService.On("TheExampleMethod3", AnythingOfType("*mock.ExampleType")).Return(nil).Once()

	tt := new(testing.T)
	assert.False(t, mockedService.AssertExpectations(tt))

	// make the call now
	mockedService.TheExampleMethod3(&ExampleType{})

	// now assert expectations
	assert.True(t, mockedService.AssertExpectations(tt))

}

func Test_Mock_AssertExpectations_With_Repeatability(t *testing.T) {

	var mockedService = new(TestExampleImplementation)

	mockedService.On("Test_Mock_AssertExpectations_With_Repeatability", 1, 2, 3).Return(5, 6, 7).Twice()

	tt := new(testing.T)
	assert.False(t, mockedService.AssertExpectations(tt))

	// make the call now
	mockedService.Called(1, 2, 3)

	assert.False(t, mockedService.AssertExpectations(tt))

	mockedService.Called(1, 2, 3)

	// now assert expectations
	assert.True(t, mockedService.AssertExpectations(tt))

}

func Test_Mock_TwoCallsWithDifferentArguments(t *testing.T) {

	var mockedService = new(TestExampleImplementation)

	mockedService.On("Test_Mock_TwoCallsWithDifferentArguments", 1, 2, 3).Return(5, 6, 7)
	mockedService.On("Test_Mock_TwoCallsWithDifferentArguments", 4, 5, 6).Return(5, 6, 7)

	args1 := mockedService.Called(1, 2, 3)
	assert.Equal(t, 5, args1.Int(0))
	assert.Equal(t, 6, args1.Int(1))
	assert.Equal(t, 7, args1.Int(2))

	args2 := mockedService.Called(4, 5, 6)
	assert.Equal(t, 5, args2.Int(0))
	assert.Equal(t, 6, args2.Int(1))
	assert.Equal(t, 7, args2.Int(2))

}

func Test_Mock_AssertNumberOfCalls(t *testing.T) {

	var mockedService = new(TestExampleImplementation)

	mockedService.On("Test_Mock_AssertNumberOfCalls", 1, 2, 3).Return(5, 6, 7)

	mockedService.Called(1, 2, 3)
	assert.True(t, mockedService.AssertNumberOfCalls(t, "Test_Mock_AssertNumberOfCalls", 1))

	mockedService.Called(1, 2, 3)
	assert.True(t, mockedService.AssertNumberOfCalls(t, "Test_Mock_AssertNumberOfCalls", 2))

}

func Test_Mock_AssertCalled(t *testing.T) {

	var mockedService = new(TestExampleImplementation)

	mockedService.On("Test_Mock_AssertCalled", 1, 2, 3).Return(5, 6, 7)

	mockedService.Called(1, 2, 3)

	assert.True(t, mockedService.AssertCalled(t, "Test_Mock_AssertCalled", 1, 2, 3))

}

func Test_Mock_AssertCalled_WithAnythingOfTypeArgument(t *testing.T) {

	var mockedService = new(TestExampleImplementation)

	mockedService.
		On("Test_Mock_AssertCalled_WithAnythingOfTypeArgument", Anything, Anything, Anything).
		Return()

	mockedService.Called(1, "two", []uint8("three"))

	assert.True(t, mockedService.AssertCalled(t, "Test_Mock_AssertCalled_WithAnythingOfTypeArgument", AnythingOfType("int"), AnythingOfType("string"), AnythingOfType("[]uint8")))

}

func Test_Mock_AssertCalled_WithArguments(t *testing.T) {

	var mockedService = new(TestExampleImplementation)

	mockedService.On("Test_Mock_AssertCalled_WithArguments", 1, 2, 3).Return(5, 6, 7)

	mockedService.Called(1, 2, 3)

	tt := new(testing.T)
	assert.True(t, mockedService.AssertCalled(tt, "Test_Mock_AssertCalled_WithArguments", 1, 2, 3))
	assert.False(t, mockedService.AssertCalled(tt, "Test_Mock_AssertCalled_WithArguments", 2, 3, 4))

}

func Test_Mock_AssertCalled_WithArguments_With_Repeatability(t *testing.T) {

	var mockedService = new(TestExampleImplementation)

	mockedService.On("Test_Mock_AssertCalled_WithArguments_With_Repeatability", 1, 2, 3).Return(5, 6, 7).Once()
	mockedService.On("Test_Mock_AssertCalled_WithArguments_With_Repeatability", 2, 3, 4).Return(5, 6, 7).Once()

	mockedService.Called(1, 2, 3)
	mockedService.Called(2, 3, 4)

	tt := new(testing.T)
	assert.True(t, mockedService.AssertCalled(tt, "Test_Mock_AssertCalled_WithArguments_With_Repeatability", 1, 2, 3))
	assert.True(t, mockedService.AssertCalled(tt, "Test_Mock_AssertCalled_WithArguments_With_Repeatability", 2, 3, 4))
	assert.False(t, mockedService.AssertCalled(tt, "Test_Mock_AssertCalled_WithArguments_With_Repeatability", 3, 4, 5))

}

func Test_Mock_AssertNotCalled(t *testing.T) {

	var mockedService = new(TestExampleImplementation)

	mockedService.On("Test_Mock_AssertNotCalled", 1, 2, 3).Return(5, 6, 7)

	mockedService.Called(1, 2, 3)

	assert.True(t, mockedService.AssertNotCalled(t, "Test_Mock_NotCalled"))

}

/*
	Arguments helper methods
*/
func Test_Arguments_Get(t *testing.T) {

	var args = Arguments([]interface{}{"string", 123, true})

	assert.Equal(t, "string", args.Get(0).(string))
	assert.Equal(t, 123, args.Get(1).(int))
	assert.Equal(t, true, args.Get(2).(bool))

}

func Test_Arguments_Is(t *testing.T) {

	var args = Arguments([]interface{}{"string", 123, true})

	assert.True(t, args.Is("string", 123, true))
	assert.False(t, args.Is("wrong", 456, false))

}

func Test_Arguments_Diff(t *testing.T) {

	var args = Arguments([]interface{}{"Hello World", 123, true})
	var diff string
	var count int
	diff, count = args.Diff([]interface{}{"Hello World", 456, "false"})

	assert.Equal(t, 2, count)
	assert.Contains(t, diff, `%!s(int=456) != %!s(int=123)`)
	assert.Contains(t, diff, `false != %!s(bool=true)`)

}

func Test_Arguments_Diff_DifferentNumberOfArgs(t *testing.T) {

	var args = Arguments([]interface{}{"string", 123, true})
	var diff string
	var count int
	diff, count = args.Diff([]interface{}{"string", 456, "false", "extra"})

	assert.Equal(t, 3, count)
	assert.Contains(t, diff, `extra != (Missing)`)

}

func Test_Arguments_Diff_WithAnythingArgument(t *testing.T) {

	var args = Arguments([]interface{}{"string", 123, true})
	var count int
	_, count = args.Diff([]interface{}{"string", Anything, true})

	assert.Equal(t, 0, count)

}

func Test_Arguments_Diff_WithAnythingArgument_InActualToo(t *testing.T) {

	var args = Arguments([]interface{}{"string", Anything, true})
	var count int
	_, count = args.Diff([]interface{}{"string", 123, true})

	assert.Equal(t, 0, count)

}

func Test_Arguments_Diff_WithAnythingOfTypeArgument(t *testing.T) {

	var args = Arguments([]interface{}{"string", AnythingOfType("int"), true})
	var count int
	_, count = args.Diff([]interface{}{"string", 123, true})

	assert.Equal(t, 0, count)

}

func Test_Arguments_Diff_WithAnythingOfTypeArgument_Failing(t *testing.T) {

	var args = Arguments([]interface{}{"string", AnythingOfType("string"), true})
	var count int
	var diff string
	diff, count = args.Diff([]interface{}{"string", 123, true})

	assert.Equal(t, 1, count)
	assert.Contains(t, diff, `string != type int - %!s(int=123)`)

}

func Test_Arguments_Diff_WithArgMatcher(t *testing.T) {
	matchFn := func(a int) bool {
		return a == 123
	}
	var args = Arguments([]interface{}{"string", MatchedBy(matchFn), true})

	diff, count := args.Diff([]interface{}{"string", 124, true})
	assert.Equal(t, 1, count)
	assert.Contains(t, diff, `%!s(int=124) not matched by func(int) bool`)

	diff, count = args.Diff([]interface{}{"string", false, true})
	assert.Equal(t, 1, count)
	assert.Contains(t, diff, `%!s(bool=false) not matched by func(int) bool`)

	diff, count = args.Diff([]interface{}{"string", 123, false})
	assert.Contains(t, diff, `%!s(int=123) matched by func(int) bool`)

	diff, count = args.Diff([]interface{}{"string", 123, true})
	assert.Equal(t, 0, count)
	assert.Contains(t, diff, `No differences.`)
}

func Test_Arguments_Assert(t *testing.T) {

	var args = Arguments([]interface{}{"string", 123, true})

	assert.True(t, args.Assert(t, "string", 123, true))

}

func Test_Arguments_String_Representation(t *testing.T) {

	var args = Arguments([]interface{}{"string", 123, true})
	assert.Equal(t, `string,int,bool`, args.String())

}

func Test_Arguments_String(t *testing.T) {

	var args = Arguments([]interface{}{"string", 123, true})
	assert.Equal(t, "string", args.String(0))

}

func Test_Arguments_Error(t *testing.T) {

	var err = errors.New("An Error")
	var args = Arguments([]interface{}{"string", 123, true, err})
	assert.Equal(t, err, args.Error(3))

}

func Test_Arguments_Error_Nil(t *testing.T) {

	var args = Arguments([]interface{}{"string", 123, true, nil})
	assert.Equal(t, nil, args.Error(3))

}

func Test_Arguments_Int(t *testing.T) {

	var args = Arguments([]interface{}{"string", 123, true})
	assert.Equal(t, 123, args.Int(1))

}

func Test_Arguments_Bool(t *testing.T) {

	var args = Arguments([]interface{}{"string", 123, true})
	assert.Equal(t, true, args.Bool(2))

}

func Test_WaitUntil_Parallel(t *testing.T) {

	// make a test impl object
	var mockedService *TestExampleImplementation = new(TestExampleImplementation)

	ch1 := make(chan time.Time)
	ch2 := make(chan time.Time)

	mockedService.Mock.On("TheExampleMethod2", true).Return().WaitUntil(ch2).Run(func(args Arguments) {
		ch1 <- time.Now()
	})

	mockedService.Mock.On("TheExampleMethod2", false).Return().WaitUntil(ch1)

	// Lock both goroutines on the .WaitUntil method
	go func() {
		mockedService.TheExampleMethod2(false)
	}()
	go func() {
		mockedService.TheExampleMethod2(true)
	}()

	// Allow the first call to execute, so the second one executes afterwards
	ch2 <- time.Now()
<<<<<<< HEAD
=======
}

func Test_MockMethodCalled(t *testing.T) {
	m := new(Mock)
	m.On("foo", "hello").Return("world")

	retArgs := m.MethodCalled("foo", "hello")
	require.True(t, len(retArgs) == 1)
	require.Equal(t, "world", retArgs[0])
	m.AssertExpectations(t)
>>>>>>> 45247285
}<|MERGE_RESOLUTION|>--- conflicted
+++ resolved
@@ -1184,8 +1184,6 @@
 
 	// Allow the first call to execute, so the second one executes afterwards
 	ch2 <- time.Now()
-<<<<<<< HEAD
-=======
 }
 
 func Test_MockMethodCalled(t *testing.T) {
@@ -1196,5 +1194,4 @@
 	require.True(t, len(retArgs) == 1)
 	require.Equal(t, "world", retArgs[0])
 	m.AssertExpectations(t)
->>>>>>> 45247285
 }