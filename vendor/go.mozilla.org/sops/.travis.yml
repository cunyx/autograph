language: go
<<<<<<< HEAD
go: 1.7.3
=======
go: 1.8
>>>>>>> 45247285
go_import_path: go.mozilla.org/sops/

addons:
  apt:
    packages:
      - rpm
      - ruby
      - python3

before_install:
  - gem install fpm || sudo gem install fpm
  - curl https://sh.rustup.rs -sSf | sh -s -- -y
  - source ~/.cargo/env

script:
<<<<<<< HEAD
  - make test
=======
  - make
>>>>>>> 45247285

after_success:
  - bash <(curl -s https://codecov.io/bash)
  - |
      if [ ! -z "$TRAVIS_TAG" ]; then
        pip install --user awscli
        export PATH=$PATH:$HOME/.local/bin
        make deb-pkg rpm-pkg
        mkdir dist
        mv *.deb *.rpm dist/
        aws s3 sync dist/ s3://go.mozilla.org/sops/dist/ --acl public-read
        make download-index
        mv index.html dist/
        aws s3 sync dist/ s3://go.mozilla.org/sops/dist/ --acl public-read
      fi<|MERGE_RESOLUTION|>--- conflicted
+++ resolved
@@ -1,9 +1,5 @@
 language: go
-<<<<<<< HEAD
-go: 1.7.3
-=======
 go: 1.8
->>>>>>> 45247285
 go_import_path: go.mozilla.org/sops/
 
 addons:
@@ -19,11 +15,7 @@
   - source ~/.cargo/env
 
 script:
-<<<<<<< HEAD
-  - make test
-=======
   - make
->>>>>>> 45247285
 
 after_success:
   - bash <(curl -s https://codecov.io/bash)
