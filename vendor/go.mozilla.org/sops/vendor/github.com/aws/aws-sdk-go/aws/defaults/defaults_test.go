--- conflicted
+++ resolved
@@ -78,18 +78,6 @@
 		t.Fatalf("expect provider not to be nil, but was")
 	}
 
-<<<<<<< HEAD
-	assert.NotNil(t, provider)
-
-	ec2Provider, ok := provider.(*ec2rolecreds.EC2RoleProvider)
-	assert.NotNil(t, ec2Provider)
-	assert.True(t, ok)
-
-	fmt.Println(ec2Provider.Client.Endpoint)
-
-	assert.Equal(t, fmt.Sprintf("http://169.254.169.254/latest"),
-		ec2Provider.Client.Endpoint)
-=======
 	ec2Provider := provider.(*ec2rolecreds.EC2RoleProvider)
 	if ec2Provider == nil {
 		t.Fatalf("expect provider not to be nil, but was")
@@ -97,5 +85,4 @@
 	if e, a := "http://169.254.169.254/latest", ec2Provider.Client.Endpoint; e != a {
 		t.Errorf("expect %q endpoint, got %q", e, a)
 	}
->>>>>>> 45247285
 }