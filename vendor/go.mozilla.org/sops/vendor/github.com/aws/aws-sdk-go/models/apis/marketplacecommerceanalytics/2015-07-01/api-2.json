--- conflicted
+++ resolved
@@ -69,12 +69,8 @@
         "customer_profile_by_industry",
         "customer_profile_by_revenue",
         "customer_profile_by_geography",
-<<<<<<< HEAD
-        "sales_compensation_billed_revenue"
-=======
         "sales_compensation_billed_revenue",
         "us_sales_and_use_tax_records"
->>>>>>> 45247285
       ],
       "max":255,
       "min":1
