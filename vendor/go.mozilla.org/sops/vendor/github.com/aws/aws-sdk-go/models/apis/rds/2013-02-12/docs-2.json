{
  "version": "2.0",
  "service": null,
  "operations": {
    "AddSourceIdentifierToSubscription": null,
    "AddTagsToResource": null,
    "AuthorizeDBSecurityGroupIngress": null,
    "CopyDBSnapshot": null,
    "CreateDBInstance": null,
    "CreateDBInstanceReadReplica": null,
    "CreateDBParameterGroup": null,
    "CreateDBSecurityGroup": null,
    "CreateDBSnapshot": null,
    "CreateDBSubnetGroup": null,
    "CreateEventSubscription": null,
    "CreateOptionGroup": null,
    "DeleteDBInstance": null,
    "DeleteDBParameterGroup": null,
    "DeleteDBSecurityGroup": null,
    "DeleteDBSnapshot": null,
    "DeleteDBSubnetGroup": null,
    "DeleteEventSubscription": null,
    "DeleteOptionGroup": null,
    "DescribeDBEngineVersions": null,
    "DescribeDBInstances": null,
    "DescribeDBLogFiles": null,
    "DescribeDBParameterGroups": null,
    "DescribeDBParameters": null,
    "DescribeDBSecurityGroups": null,
    "DescribeDBSnapshots": null,
    "DescribeDBSubnetGroups": null,
    "DescribeEngineDefaultParameters": null,
    "DescribeEventCategories": null,
    "DescribeEventSubscriptions": null,
    "DescribeEvents": null,
    "DescribeOptionGroupOptions": null,
    "DescribeOptionGroups": null,
    "DescribeOrderableDBInstanceOptions": null,
    "DescribeReservedDBInstances": null,
    "DescribeReservedDBInstancesOfferings": null,
    "DownloadDBLogFilePortion": null,
    "ListTagsForResource": null,
    "ModifyDBInstance": null,
    "ModifyDBParameterGroup": null,
    "ModifyDBSubnetGroup": null,
    "ModifyEventSubscription": null,
    "ModifyOptionGroup": null,
    "PromoteReadReplica": null,
    "PurchaseReservedDBInstancesOffering": null,
    "RebootDBInstance": null,
    "RemoveSourceIdentifierFromSubscription": null,
    "RemoveTagsFromResource": null,
    "ResetDBParameterGroup": null,
    "RestoreDBInstanceFromDBSnapshot": null,
    "RestoreDBInstanceToPointInTime": null,
    "RevokeDBSecurityGroupIngress": null
  },
  "shapes": {
    "AddSourceIdentifierToSubscriptionMessage": {
      "base": null,
      "refs": {
      }
    },
    "AddSourceIdentifierToSubscriptionResult": {
      "base": null,
      "refs": {
      }
    },
    "AddTagsToResourceMessage": {
      "base": null,
      "refs": {
      }
    },
    "ApplyMethod": {
      "base": null,
      "refs": {
        "Parameter$ApplyMethod": null
      }
    },
    "AuthorizationAlreadyExistsFault": {
      "base": "<p>The specified CIDRIP or EC2 security group is already authorized for the specified DB security group.</p>",
      "refs": {
      }
    },
    "AuthorizationNotFoundFault": {
      "base": "<p>Specified CIDRIP or EC2 security group is not authorized for the specified DB security group.</p> <p>RDS may not also be authorized via IAM to perform necessary actions on your behalf.</p>",
      "refs": {
      }
    },
    "AuthorizationQuotaExceededFault": {
      "base": "<p>DB security group authorization quota has been reached.</p>",
      "refs": {
      }
    },
    "AuthorizeDBSecurityGroupIngressMessage": {
      "base": null,
      "refs": {
      }
    },
    "AuthorizeDBSecurityGroupIngressResult": {
      "base": null,
      "refs": {
      }
    },
    "AvailabilityZone": {
      "base": null,
      "refs": {
        "AvailabilityZoneList$member": null,
        "Subnet$SubnetAvailabilityZone": null
      }
    },
    "AvailabilityZoneList": {
      "base": null,
      "refs": {
        "OrderableDBInstanceOption$AvailabilityZones": null
      }
    },
    "Boolean": {
      "base": null,
      "refs": {
        "AvailabilityZone$ProvisionedIopsCapable": null,
        "DBInstance$MultiAZ": null,
        "DBInstance$AutoMinorVersionUpgrade": null,
        "DBInstance$PubliclyAccessible": null,
        "DeleteDBInstanceMessage$SkipFinalSnapshot": null,
        "DescribeDBEngineVersionsMessage$DefaultOnly": null,
        "DownloadDBLogFilePortionDetails$AdditionalDataPending": null,
        "EventSubscription$Enabled": null,
        "ModifyDBInstanceMessage$ApplyImmediately": null,
        "ModifyDBInstanceMessage$AllowMajorVersionUpgrade": null,
        "ModifyOptionGroupMessage$ApplyImmediately": null,
        "Option$Persistent": null,
        "OptionGroup$AllowsVpcAndNonVpcInstanceMemberships": null,
        "OptionGroupOption$PortRequired": null,
        "OptionGroupOption$Persistent": null,
        "OptionGroupOptionSetting$IsModifiable": null,
        "OptionSetting$IsModifiable": null,
        "OptionSetting$IsCollection": null,
        "OrderableDBInstanceOption$MultiAZCapable": null,
        "OrderableDBInstanceOption$ReadReplicaCapable": null,
        "OrderableDBInstanceOption$Vpc": null,
        "Parameter$IsModifiable": null,
        "ReservedDBInstance$MultiAZ": null,
        "ReservedDBInstancesOffering$MultiAZ": null,
        "ResetDBParameterGroupMessage$ResetAllParameters": null,
        "RestoreDBInstanceToPointInTimeMessage$UseLatestRestorableTime": null
      }
    },
    "BooleanOptional": {
      "base": null,
      "refs": {
        "CreateDBInstanceMessage$MultiAZ": null,
        "CreateDBInstanceMessage$AutoMinorVersionUpgrade": null,
        "CreateDBInstanceMessage$PubliclyAccessible": null,
        "CreateDBInstanceReadReplicaMessage$AutoMinorVersionUpgrade": null,
        "CreateDBInstanceReadReplicaMessage$PubliclyAccessible": null,
        "CreateEventSubscriptionMessage$Enabled": null,
        "DescribeDBEngineVersionsMessage$ListSupportedCharacterSets": null,
        "DescribeOrderableDBInstanceOptionsMessage$Vpc": null,
        "DescribeReservedDBInstancesMessage$MultiAZ": null,
        "DescribeReservedDBInstancesOfferingsMessage$MultiAZ": null,
        "ModifyDBInstanceMessage$MultiAZ": null,
        "ModifyDBInstanceMessage$AutoMinorVersionUpgrade": null,
        "ModifyEventSubscriptionMessage$Enabled": null,
        "PendingModifiedValues$MultiAZ": null,
        "RebootDBInstanceMessage$ForceFailover": null,
        "RestoreDBInstanceFromDBSnapshotMessage$MultiAZ": null,
        "RestoreDBInstanceFromDBSnapshotMessage$PubliclyAccessible": null,
        "RestoreDBInstanceFromDBSnapshotMessage$AutoMinorVersionUpgrade": null,
        "RestoreDBInstanceToPointInTimeMessage$MultiAZ": null,
        "RestoreDBInstanceToPointInTimeMessage$PubliclyAccessible": null,
        "RestoreDBInstanceToPointInTimeMessage$AutoMinorVersionUpgrade": null
      }
    },
    "CharacterSet": {
      "base": null,
      "refs": {
        "DBEngineVersion$DefaultCharacterSet": null,
        "SupportedCharacterSetsList$member": null
      }
    },
    "CopyDBSnapshotMessage": {
      "base": null,
      "refs": {
      }
    },
    "CopyDBSnapshotResult": {
      "base": null,
      "refs": {
      }
    },
    "CreateDBInstanceMessage": {
      "base": null,
      "refs": {
      }
    },
    "CreateDBInstanceReadReplicaMessage": {
      "base": null,
      "refs": {
      }
    },
    "CreateDBInstanceReadReplicaResult": {
      "base": null,
      "refs": {
      }
    },
    "CreateDBInstanceResult": {
      "base": null,
      "refs": {
      }
    },
    "CreateDBParameterGroupMessage": {
      "base": null,
      "refs": {
      }
    },
    "CreateDBParameterGroupResult": {
      "base": null,
      "refs": {
      }
    },
    "CreateDBSecurityGroupMessage": {
      "base": null,
      "refs": {
      }
    },
    "CreateDBSecurityGroupResult": {
      "base": null,
      "refs": {
      }
    },
    "CreateDBSnapshotMessage": {
      "base": null,
      "refs": {
      }
    },
    "CreateDBSnapshotResult": {
      "base": null,
      "refs": {
      }
    },
    "CreateDBSubnetGroupMessage": {
      "base": null,
      "refs": {
      }
    },
    "CreateDBSubnetGroupResult": {
      "base": null,
      "refs": {
      }
    },
    "CreateEventSubscriptionMessage": {
      "base": null,
      "refs": {
      }
    },
    "CreateEventSubscriptionResult": {
      "base": null,
      "refs": {
      }
    },
    "CreateOptionGroupMessage": {
      "base": null,
      "refs": {
      }
    },
    "CreateOptionGroupResult": {
      "base": null,
      "refs": {
      }
    },
    "DBEngineVersion": {
      "base": null,
      "refs": {
        "DBEngineVersionList$member": null
      }
    },
    "DBEngineVersionList": {
      "base": null,
      "refs": {
        "DBEngineVersionMessage$DBEngineVersions": null
      }
    },
    "DBEngineVersionMessage": {
      "base": null,
      "refs": {
      }
    },
    "DBInstance": {
      "base": null,
      "refs": {
        "CreateDBInstanceReadReplicaResult$DBInstance": null,
        "CreateDBInstanceResult$DBInstance": null,
        "DBInstanceList$member": null,
        "DeleteDBInstanceResult$DBInstance": null,
        "ModifyDBInstanceResult$DBInstance": null,
        "PromoteReadReplicaResult$DBInstance": null,
        "RebootDBInstanceResult$DBInstance": null,
        "RestoreDBInstanceFromDBSnapshotResult$DBInstance": null,
        "RestoreDBInstanceToPointInTimeResult$DBInstance": null
      }
    },
    "DBInstanceAlreadyExistsFault": {
      "base": "<p>User already has a DB instance with the given identifier.</p>",
      "refs": {
      }
    },
    "DBInstanceList": {
      "base": null,
      "refs": {
        "DBInstanceMessage$DBInstances": null
      }
    },
    "DBInstanceMessage": {
      "base": null,
      "refs": {
      }
    },
    "DBInstanceNotFoundFault": {
      "base": "<p> <i>DBInstanceIdentifier</i> does not refer to an existing DB instance. </p>",
      "refs": {
      }
    },
    "DBLogFileNotFoundFault": {
      "base": "<p> <i>LogFileName</i> does not refer to an existing DB log file.</p>",
      "refs": {
      }
    },
    "DBParameterGroup": {
      "base": null,
      "refs": {
        "CreateDBParameterGroupResult$DBParameterGroup": null,
        "DBParameterGroupList$member": null
      }
    },
    "DBParameterGroupAlreadyExistsFault": {
      "base": "<p>A DB parameter group with the same name exists.</p>",
      "refs": {
      }
    },
    "DBParameterGroupDetails": {
      "base": null,
      "refs": {
      }
    },
    "DBParameterGroupList": {
      "base": null,
      "refs": {
        "DBParameterGroupsMessage$DBParameterGroups": null
      }
    },
    "DBParameterGroupNameMessage": {
      "base": null,
      "refs": {
      }
    },
    "DBParameterGroupNotFoundFault": {
      "base": "<p> <i>DBParameterGroupName</i> does not refer to an existing DB parameter group. </p>",
      "refs": {
      }
    },
    "DBParameterGroupQuotaExceededFault": {
      "base": "<p>Request would result in user exceeding the allowed number of DB parameter groups.</p>",
      "refs": {
      }
    },
    "DBParameterGroupStatus": {
      "base": null,
      "refs": {
        "DBParameterGroupStatusList$member": null
      }
    },
    "DBParameterGroupStatusList": {
      "base": null,
      "refs": {
        "DBInstance$DBParameterGroups": null
      }
    },
    "DBParameterGroupsMessage": {
      "base": null,
      "refs": {
      }
    },
    "DBSecurityGroup": {
      "base": null,
      "refs": {
        "AuthorizeDBSecurityGroupIngressResult$DBSecurityGroup": null,
        "CreateDBSecurityGroupResult$DBSecurityGroup": null,
        "DBSecurityGroups$member": null,
        "RevokeDBSecurityGroupIngressResult$DBSecurityGroup": null
      }
    },
    "DBSecurityGroupAlreadyExistsFault": {
      "base": "<p> A DB security group with the name specified in <i>DBSecurityGroupName</i> already exists. </p>",
      "refs": {
      }
    },
    "DBSecurityGroupMembership": {
      "base": null,
      "refs": {
        "DBSecurityGroupMembershipList$member": null
      }
    },
    "DBSecurityGroupMembershipList": {
      "base": null,
      "refs": {
        "DBInstance$DBSecurityGroups": null,
        "Option$DBSecurityGroupMemberships": null
      }
    },
    "DBSecurityGroupMessage": {
      "base": null,
      "refs": {
      }
    },
    "DBSecurityGroupNameList": {
      "base": null,
      "refs": {
        "CreateDBInstanceMessage$DBSecurityGroups": null,
        "ModifyDBInstanceMessage$DBSecurityGroups": null,
        "OptionConfiguration$DBSecurityGroupMemberships": null
      }
    },
    "DBSecurityGroupNotFoundFault": {
      "base": "<p> <i>DBSecurityGroupName</i> does not refer to an existing DB security group. </p>",
      "refs": {
      }
    },
    "DBSecurityGroupNotSupportedFault": {
      "base": "<p>A DB security group is not allowed for this action.</p>",
      "refs": {
      }
    },
    "DBSecurityGroupQuotaExceededFault": {
      "base": "<p>Request would result in user exceeding the allowed number of DB security groups.</p>",
      "refs": {
      }
    },
    "DBSecurityGroups": {
      "base": null,
      "refs": {
        "DBSecurityGroupMessage$DBSecurityGroups": null
      }
    },
    "DBSnapshot": {
      "base": null,
      "refs": {
        "CopyDBSnapshotResult$DBSnapshot": null,
        "CreateDBSnapshotResult$DBSnapshot": null,
        "DBSnapshotList$member": null,
        "DeleteDBSnapshotResult$DBSnapshot": null
      }
    },
    "DBSnapshotAlreadyExistsFault": {
      "base": "<p> <i>DBSnapshotIdentifier</i> is already used by an existing snapshot. </p>",
      "refs": {
      }
    },
    "DBSnapshotList": {
      "base": null,
      "refs": {
        "DBSnapshotMessage$DBSnapshots": null
      }
    },
    "DBSnapshotMessage": {
      "base": null,
      "refs": {
      }
    },
    "DBSnapshotNotFoundFault": {
      "base": "<p> <i>DBSnapshotIdentifier</i> does not refer to an existing DB snapshot. </p>",
      "refs": {
      }
    },
    "DBSubnetGroup": {
      "base": null,
      "refs": {
        "CreateDBSubnetGroupResult$DBSubnetGroup": null,
        "DBInstance$DBSubnetGroup": null,
        "DBSubnetGroups$member": null,
        "ModifyDBSubnetGroupResult$DBSubnetGroup": null
      }
    },
    "DBSubnetGroupAlreadyExistsFault": {
      "base": "<p> <i>DBSubnetGroupName</i> is already used by an existing DB subnet group. </p>",
      "refs": {
      }
    },
    "DBSubnetGroupDoesNotCoverEnoughAZs": {
      "base": "<p>Subnets in the DB subnet group should cover at least two Availability Zones unless there is only one Availability Zone.</p>",
      "refs": {
      }
    },
    "DBSubnetGroupMessage": {
      "base": null,
      "refs": {
      }
    },
    "DBSubnetGroupNotFoundFault": {
      "base": "<p> <i>DBSubnetGroupName</i> does not refer to an existing DB subnet group. </p>",
      "refs": {
      }
    },
    "DBSubnetGroupQuotaExceededFault": {
      "base": "<p>Request would result in user exceeding the allowed number of DB subnet groups.</p>",
      "refs": {
      }
    },
    "DBSubnetGroups": {
      "base": null,
      "refs": {
        "DBSubnetGroupMessage$DBSubnetGroups": null
      }
    },
    "DBSubnetQuotaExceededFault": {
      "base": "<p>Request would result in user exceeding the allowed number of subnets in a DB subnet groups.</p>",
      "refs": {
      }
    },
    "DBUpgradeDependencyFailureFault": {
      "base": "<p>The DB upgrade failed because a resource the DB depends on could not be modified.</p>",
      "refs": {
      }
    },
    "DeleteDBInstanceMessage": {
      "base": null,
      "refs": {
      }
    },
    "DeleteDBInstanceResult": {
      "base": null,
      "refs": {
      }
    },
    "DeleteDBParameterGroupMessage": {
      "base": null,
      "refs": {
      }
    },
    "DeleteDBSecurityGroupMessage": {
      "base": null,
      "refs": {
      }
    },
    "DeleteDBSnapshotMessage": {
      "base": null,
      "refs": {
      }
    },
    "DeleteDBSnapshotResult": {
      "base": null,
      "refs": {
      }
    },
    "DeleteDBSubnetGroupMessage": {
      "base": null,
      "refs": {
      }
    },
    "DeleteEventSubscriptionMessage": {
      "base": null,
      "refs": {
      }
    },
    "DeleteEventSubscriptionResult": {
      "base": null,
      "refs": {
      }
    },
    "DeleteOptionGroupMessage": {
      "base": null,
      "refs": {
      }
    },
    "DescribeDBEngineVersionsMessage": {
      "base": null,
      "refs": {
      }
    },
    "DescribeDBInstancesMessage": {
      "base": null,
      "refs": {
      }
    },
    "DescribeDBLogFilesDetails": {
      "base": null,
      "refs": {
        "DescribeDBLogFilesList$member": null
      }
    },
    "DescribeDBLogFilesList": {
      "base": null,
      "refs": {
        "DescribeDBLogFilesResponse$DescribeDBLogFiles": null
      }
    },
    "DescribeDBLogFilesMessage": {
      "base": null,
      "refs": {
      }
    },
    "DescribeDBLogFilesResponse": {
      "base": null,
      "refs": {
      }
    },
    "DescribeDBParameterGroupsMessage": {
      "base": null,
      "refs": {
      }
    },
    "DescribeDBParametersMessage": {
      "base": null,
      "refs": {
      }
    },
    "DescribeDBSecurityGroupsMessage": {
      "base": null,
      "refs": {
      }
    },
    "DescribeDBSnapshotsMessage": {
      "base": null,
      "refs": {
      }
    },
    "DescribeDBSubnetGroupsMessage": {
      "base": null,
      "refs": {
      }
    },
    "DescribeEngineDefaultParametersMessage": {
      "base": null,
      "refs": {
      }
    },
    "DescribeEngineDefaultParametersResult": {
      "base": null,
      "refs": {
      }
    },
    "DescribeEventCategoriesMessage": {
      "base": null,
      "refs": {
      }
    },
    "DescribeEventSubscriptionsMessage": {
      "base": null,
      "refs": {
      }
    },
    "DescribeEventsMessage": {
      "base": null,
      "refs": {
      }
    },
    "DescribeOptionGroupOptionsMessage": {
      "base": null,
      "refs": {
      }
    },
    "DescribeOptionGroupsMessage": {
      "base": null,
      "refs": {
      }
    },
    "DescribeOrderableDBInstanceOptionsMessage": {
      "base": null,
      "refs": {
      }
    },
    "DescribeReservedDBInstancesMessage": {
      "base": null,
      "refs": {
      }
    },
    "DescribeReservedDBInstancesOfferingsMessage": {
      "base": null,
      "refs": {
      }
    },
    "Double": {
      "base": null,
      "refs": {
        "RecurringCharge$RecurringChargeAmount": null,
        "ReservedDBInstance$FixedPrice": null,
        "ReservedDBInstance$UsagePrice": null,
        "ReservedDBInstancesOffering$FixedPrice": null,
        "ReservedDBInstancesOffering$UsagePrice": null
      }
    },
    "DownloadDBLogFilePortionDetails": {
      "base": null,
      "refs": {
      }
    },
    "DownloadDBLogFilePortionMessage": {
      "base": null,
      "refs": {
      }
    },
    "EC2SecurityGroup": {
      "base": null,
      "refs": {
        "EC2SecurityGroupList$member": null
      }
    },
    "EC2SecurityGroupList": {
      "base": null,
      "refs": {
        "DBSecurityGroup$EC2SecurityGroups": null
      }
    },
    "Endpoint": {
      "base": null,
      "refs": {
        "DBInstance$Endpoint": null
      }
    },
    "EngineDefaults": {
      "base": null,
      "refs": {
        "DescribeEngineDefaultParametersResult$EngineDefaults": null
      }
    },
    "Event": {
      "base": null,
      "refs": {
        "EventList$member": null
      }
    },
    "EventCategoriesList": {
      "base": null,
      "refs": {
        "CreateEventSubscriptionMessage$EventCategories": null,
        "DescribeEventsMessage$EventCategories": null,
        "Event$EventCategories": null,
        "EventCategoriesMap$EventCategories": null,
        "EventSubscription$EventCategoriesList": null,
        "ModifyEventSubscriptionMessage$EventCategories": null
      }
    },
    "EventCategoriesMap": {
      "base": null,
      "refs": {
        "EventCategoriesMapList$member": null
      }
    },
    "EventCategoriesMapList": {
      "base": null,
      "refs": {
        "EventCategoriesMessage$EventCategoriesMapList": null
      }
    },
    "EventCategoriesMessage": {
      "base": null,
      "refs": {
      }
    },
    "EventList": {
      "base": null,
      "refs": {
        "EventsMessage$Events": null
      }
    },
    "EventSubscription": {
      "base": null,
      "refs": {
        "AddSourceIdentifierToSubscriptionResult$EventSubscription": null,
        "CreateEventSubscriptionResult$EventSubscription": null,
        "DeleteEventSubscriptionResult$EventSubscription": null,
        "EventSubscriptionsList$member": null,
        "ModifyEventSubscriptionResult$EventSubscription": null,
        "RemoveSourceIdentifierFromSubscriptionResult$EventSubscription": null
      }
    },
    "EventSubscriptionQuotaExceededFault": {
      "base": "<p>You have reached the maximum number of event subscriptions.</p>",
      "refs": {
      }
    },
    "EventSubscriptionsList": {
      "base": null,
      "refs": {
        "EventSubscriptionsMessage$EventSubscriptionsList": null
      }
    },
    "EventSubscriptionsMessage": {
      "base": null,
      "refs": {
      }
    },
    "EventsMessage": {
      "base": null,
      "refs": {
      }
    },
    "IPRange": {
      "base": null,
      "refs": {
        "IPRangeList$member": null
      }
    },
    "IPRangeList": {
      "base": null,
      "refs": {
        "DBSecurityGroup$IPRanges": null
      }
    },
    "InstanceQuotaExceededFault": {
      "base": "<p>Request would result in user exceeding the allowed number of DB instances.</p>",
      "refs": {
      }
    },
    "InsufficientDBInstanceCapacityFault": {
      "base": "<p>Specified DB instance class is not available in the specified Availability Zone.</p>",
      "refs": {
      }
    },
    "Integer": {
      "base": null,
      "refs": {
        "DBInstance$AllocatedStorage": null,
        "DBInstance$BackupRetentionPeriod": null,
        "DBSnapshot$AllocatedStorage": null,
        "DBSnapshot$Port": null,
        "DownloadDBLogFilePortionMessage$NumberOfLines": null,
        "Endpoint$Port": null,
        "ReservedDBInstance$Duration": null,
        "ReservedDBInstance$DBInstanceCount": null,
        "ReservedDBInstancesOffering$Duration": null
      }
    },
    "IntegerOptional": {
      "base": null,
      "refs": {
        "CreateDBInstanceMessage$AllocatedStorage": null,
        "CreateDBInstanceMessage$BackupRetentionPeriod": null,
        "CreateDBInstanceMessage$Port": null,
        "CreateDBInstanceMessage$Iops": null,
        "CreateDBInstanceReadReplicaMessage$Port": null,
        "CreateDBInstanceReadReplicaMessage$Iops": null,
        "DBInstance$Iops": null,
        "DBSnapshot$Iops": null,
        "DescribeDBEngineVersionsMessage$MaxRecords": null,
        "DescribeDBInstancesMessage$MaxRecords": null,
        "DescribeDBLogFilesMessage$MaxRecords": null,
        "DescribeDBParameterGroupsMessage$MaxRecords": null,
        "DescribeDBParametersMessage$MaxRecords": null,
        "DescribeDBSecurityGroupsMessage$MaxRecords": null,
        "DescribeDBSnapshotsMessage$MaxRecords": null,
        "DescribeDBSubnetGroupsMessage$MaxRecords": null,
        "DescribeEngineDefaultParametersMessage$MaxRecords": null,
        "DescribeEventSubscriptionsMessage$MaxRecords": null,
        "DescribeEventsMessage$Duration": null,
        "DescribeEventsMessage$MaxRecords": null,
        "DescribeOptionGroupOptionsMessage$MaxRecords": null,
        "DescribeOptionGroupsMessage$MaxRecords": null,
        "DescribeOrderableDBInstanceOptionsMessage$MaxRecords": null,
        "DescribeReservedDBInstancesMessage$MaxRecords": null,
        "DescribeReservedDBInstancesOfferingsMessage$MaxRecords": null,
        "ModifyDBInstanceMessage$AllocatedStorage": null,
        "ModifyDBInstanceMessage$BackupRetentionPeriod": null,
        "ModifyDBInstanceMessage$Iops": null,
        "Option$Port": null,
        "OptionConfiguration$Port": null,
        "OptionGroupOption$DefaultPort": null,
        "PendingModifiedValues$AllocatedStorage": null,
        "PendingModifiedValues$Port": null,
        "PendingModifiedValues$BackupRetentionPeriod": null,
        "PendingModifiedValues$Iops": null,
        "PromoteReadReplicaMessage$BackupRetentionPeriod": null,
        "PurchaseReservedDBInstancesOfferingMessage$DBInstanceCount": null,
        "RestoreDBInstanceFromDBSnapshotMessage$Port": null,
        "RestoreDBInstanceFromDBSnapshotMessage$Iops": null,
        "RestoreDBInstanceToPointInTimeMessage$Port": null,
        "RestoreDBInstanceToPointInTimeMessage$Iops": null
      }
    },
    "InvalidDBInstanceStateFault": {
      "base": "<p> The specified DB instance is not in the <i>available</i> state. </p>",
      "refs": {
      }
    },
    "InvalidDBParameterGroupStateFault": {
<<<<<<< HEAD
      "base": "<p>The DB parameter group cannot be deleted because it is in use.</p>",
=======
      "base": "<p>The DB parameter group is in use or is in an invalid state. If you are attempting to delete the parameter group, you cannot delete it when the parameter group is in this state.</p>",
>>>>>>> 45247285
      "refs": {
      }
    },
    "InvalidDBSecurityGroupStateFault": {
      "base": "<p>The state of the DB security group does not allow deletion.</p>",
      "refs": {
      }
    },
    "InvalidDBSnapshotStateFault": {
      "base": "<p>The state of the DB snapshot does not allow deletion.</p>",
      "refs": {
      }
    },
    "InvalidDBSubnetGroupStateFault": {
      "base": "<p>The DB subnet group cannot be deleted because it is in use.</p>",
      "refs": {
      }
    },
    "InvalidDBSubnetStateFault": {
      "base": "<p> The DB subnet is not in the <i>available</i> state. </p>",
      "refs": {
      }
    },
    "InvalidEventSubscriptionStateFault": {
      "base": "<p>This error can occur if someone else is modifying a subscription. You should retry the action.</p>",
      "refs": {
      }
    },
    "InvalidOptionGroupStateFault": {
      "base": "<p> The option group is not in the <i>available</i> state. </p>",
      "refs": {
      }
    },
    "InvalidRestoreFault": {
      "base": "<p>Cannot restore from vpc backup to non-vpc DB instance.</p>",
      "refs": {
      }
    },
    "InvalidSubnet": {
      "base": "<p>The requested subnet is invalid, or multiple subnets were requested that are not all in a common VPC.</p>",
      "refs": {
      }
    },
    "InvalidVPCNetworkStateFault": {
      "base": "<p>DB subnet group does not cover all Availability Zones after it is created because users' change.</p>",
      "refs": {
      }
    },
    "KeyList": {
      "base": null,
      "refs": {
        "RemoveTagsFromResourceMessage$TagKeys": null
      }
    },
    "ListTagsForResourceMessage": {
      "base": null,
      "refs": {
      }
    },
    "Long": {
      "base": null,
      "refs": {
        "DescribeDBLogFilesDetails$LastWritten": null,
        "DescribeDBLogFilesDetails$Size": null,
        "DescribeDBLogFilesMessage$FileLastWritten": null,
        "DescribeDBLogFilesMessage$FileSize": null
      }
    },
    "ModifyDBInstanceMessage": {
      "base": null,
      "refs": {
      }
    },
    "ModifyDBInstanceResult": {
      "base": null,
      "refs": {
      }
    },
    "ModifyDBParameterGroupMessage": {
      "base": null,
      "refs": {
      }
    },
    "ModifyDBSubnetGroupMessage": {
      "base": null,
      "refs": {
      }
    },
    "ModifyDBSubnetGroupResult": {
      "base": null,
      "refs": {
      }
    },
    "ModifyEventSubscriptionMessage": {
      "base": null,
      "refs": {
      }
    },
    "ModifyEventSubscriptionResult": {
      "base": null,
      "refs": {
      }
    },
    "ModifyOptionGroupMessage": {
      "base": null,
      "refs": {
      }
    },
    "ModifyOptionGroupResult": {
      "base": null,
      "refs": {
      }
    },
    "Option": {
      "base": null,
      "refs": {
        "OptionsList$member": null
      }
    },
    "OptionConfiguration": {
      "base": null,
      "refs": {
        "OptionConfigurationList$member": null
      }
    },
    "OptionConfigurationList": {
      "base": null,
      "refs": {
        "ModifyOptionGroupMessage$OptionsToInclude": null
      }
    },
    "OptionGroup": {
      "base": null,
      "refs": {
        "CreateOptionGroupResult$OptionGroup": null,
        "ModifyOptionGroupResult$OptionGroup": null,
        "OptionGroupsList$member": null
      }
    },
    "OptionGroupAlreadyExistsFault": {
      "base": "<p>The option group you are trying to create already exists.</p>",
      "refs": {
      }
    },
    "OptionGroupMembership": {
      "base": null,
      "refs": {
        "OptionGroupMembershipList$member": null
      }
    },
    "OptionGroupMembershipList": {
      "base": null,
      "refs": {
        "DBInstance$OptionGroupMemberships": null
      }
    },
    "OptionGroupNotFoundFault": {
      "base": "<p>The specified option group could not be found.</p>",
      "refs": {
      }
    },
    "OptionGroupOption": {
      "base": null,
      "refs": {
        "OptionGroupOptionsList$member": null
      }
    },
    "OptionGroupOptionSetting": {
      "base": null,
      "refs": {
        "OptionGroupOptionSettingsList$member": null
      }
    },
    "OptionGroupOptionSettingsList": {
      "base": null,
      "refs": {
        "OptionGroupOption$OptionGroupOptionSettings": null
      }
    },
    "OptionGroupOptionsList": {
      "base": null,
      "refs": {
        "OptionGroupOptionsMessage$OptionGroupOptions": null
      }
    },
    "OptionGroupOptionsMessage": {
      "base": null,
      "refs": {
      }
    },
    "OptionGroupQuotaExceededFault": {
      "base": "<p>The quota of 20 option groups was exceeded for this AWS account.</p>",
      "refs": {
      }
    },
    "OptionGroups": {
      "base": null,
      "refs": {
      }
    },
    "OptionGroupsList": {
      "base": null,
      "refs": {
        "OptionGroups$OptionGroupsList": null
      }
    },
    "OptionNamesList": {
      "base": null,
      "refs": {
        "ModifyOptionGroupMessage$OptionsToRemove": null
      }
    },
    "OptionSetting": {
      "base": null,
      "refs": {
        "OptionSettingConfigurationList$member": null,
        "OptionSettingsList$member": null
      }
    },
    "OptionSettingConfigurationList": {
      "base": null,
      "refs": {
        "Option$OptionSettings": null
      }
    },
    "OptionSettingsList": {
      "base": null,
      "refs": {
        "OptionConfiguration$OptionSettings": null
      }
    },
    "OptionsDependedOn": {
      "base": null,
      "refs": {
        "OptionGroupOption$OptionsDependedOn": null
      }
    },
    "OptionsList": {
      "base": null,
      "refs": {
        "OptionGroup$Options": null
      }
    },
    "OrderableDBInstanceOption": {
      "base": null,
      "refs": {
        "OrderableDBInstanceOptionsList$member": null
      }
    },
    "OrderableDBInstanceOptionsList": {
      "base": null,
      "refs": {
        "OrderableDBInstanceOptionsMessage$OrderableDBInstanceOptions": null
      }
    },
    "OrderableDBInstanceOptionsMessage": {
      "base": null,
      "refs": {
      }
    },
    "Parameter": {
      "base": null,
      "refs": {
        "ParametersList$member": null
      }
    },
    "ParametersList": {
      "base": null,
      "refs": {
        "DBParameterGroupDetails$Parameters": null,
        "EngineDefaults$Parameters": null,
        "ModifyDBParameterGroupMessage$Parameters": null,
        "ResetDBParameterGroupMessage$Parameters": null
      }
    },
    "PendingModifiedValues": {
      "base": null,
      "refs": {
        "DBInstance$PendingModifiedValues": null
      }
    },
    "PointInTimeRestoreNotEnabledFault": {
      "base": "<p> <i>SourceDBInstanceIdentifier</i> refers to a DB instance with <i>BackupRetentionPeriod</i> equal to 0. </p>",
      "refs": {
      }
    },
    "PromoteReadReplicaMessage": {
      "base": null,
      "refs": {
      }
    },
    "PromoteReadReplicaResult": {
      "base": null,
      "refs": {
      }
    },
    "ProvisionedIopsNotAvailableInAZFault": {
      "base": "<p>Provisioned IOPS not available in the specified Availability Zone.</p>",
      "refs": {
      }
    },
    "PurchaseReservedDBInstancesOfferingMessage": {
      "base": null,
      "refs": {
      }
    },
    "PurchaseReservedDBInstancesOfferingResult": {
      "base": null,
      "refs": {
      }
    },
    "ReadReplicaDBInstanceIdentifierList": {
      "base": null,
      "refs": {
        "DBInstance$ReadReplicaDBInstanceIdentifiers": null
      }
    },
    "RebootDBInstanceMessage": {
      "base": null,
      "refs": {
      }
    },
    "RebootDBInstanceResult": {
      "base": null,
      "refs": {
      }
    },
    "RecurringCharge": {
      "base": null,
      "refs": {
        "RecurringChargeList$member": null
      }
    },
    "RecurringChargeList": {
      "base": null,
      "refs": {
        "ReservedDBInstance$RecurringCharges": null,
        "ReservedDBInstancesOffering$RecurringCharges": null
      }
    },
    "RemoveSourceIdentifierFromSubscriptionMessage": {
      "base": null,
      "refs": {
      }
    },
    "RemoveSourceIdentifierFromSubscriptionResult": {
      "base": null,
      "refs": {
      }
    },
    "RemoveTagsFromResourceMessage": {
      "base": null,
      "refs": {
      }
    },
    "ReservedDBInstance": {
      "base": null,
      "refs": {
        "PurchaseReservedDBInstancesOfferingResult$ReservedDBInstance": null,
        "ReservedDBInstanceList$member": null
      }
    },
    "ReservedDBInstanceAlreadyExistsFault": {
      "base": "<p>User already has a reservation with the given identifier.</p>",
      "refs": {
      }
    },
    "ReservedDBInstanceList": {
      "base": null,
      "refs": {
        "ReservedDBInstanceMessage$ReservedDBInstances": null
      }
    },
    "ReservedDBInstanceMessage": {
      "base": null,
      "refs": {
      }
    },
    "ReservedDBInstanceNotFoundFault": {
      "base": "<p>The specified reserved DB Instance not found.</p>",
      "refs": {
      }
    },
    "ReservedDBInstanceQuotaExceededFault": {
      "base": "<p>Request would exceed the user's DB Instance quota.</p>",
      "refs": {
      }
    },
    "ReservedDBInstancesOffering": {
      "base": null,
      "refs": {
        "ReservedDBInstancesOfferingList$member": null
      }
    },
    "ReservedDBInstancesOfferingList": {
      "base": null,
      "refs": {
        "ReservedDBInstancesOfferingMessage$ReservedDBInstancesOfferings": null
      }
    },
    "ReservedDBInstancesOfferingMessage": {
      "base": null,
      "refs": {
      }
    },
    "ReservedDBInstancesOfferingNotFoundFault": {
      "base": "<p>Specified offering does not exist.</p>",
      "refs": {
      }
    },
    "ResetDBParameterGroupMessage": {
      "base": null,
      "refs": {
      }
    },
    "RestoreDBInstanceFromDBSnapshotMessage": {
      "base": null,
      "refs": {
      }
    },
    "RestoreDBInstanceFromDBSnapshotResult": {
      "base": null,
      "refs": {
      }
    },
    "RestoreDBInstanceToPointInTimeMessage": {
      "base": null,
      "refs": {
      }
    },
    "RestoreDBInstanceToPointInTimeResult": {
      "base": null,
      "refs": {
      }
    },
    "RevokeDBSecurityGroupIngressMessage": {
      "base": null,
      "refs": {
      }
    },
    "RevokeDBSecurityGroupIngressResult": {
      "base": null,
      "refs": {
      }
    },
    "SNSInvalidTopicFault": {
      "base": "<p>SNS has responded that there is a problem with the SND topic specified.</p>",
      "refs": {
      }
    },
    "SNSNoAuthorizationFault": {
      "base": "<p>You do not have permission to publish to the SNS topic ARN.</p>",
      "refs": {
      }
    },
    "SNSTopicArnNotFoundFault": {
      "base": "<p>The SNS topic ARN does not exist.</p>",
      "refs": {
      }
    },
    "SnapshotQuotaExceededFault": {
      "base": "<p>Request would result in user exceeding the allowed number of DB snapshots.</p>",
      "refs": {
      }
    },
    "SourceIdsList": {
      "base": null,
      "refs": {
        "CreateEventSubscriptionMessage$SourceIds": null,
        "EventSubscription$SourceIdsList": null
      }
    },
    "SourceNotFoundFault": {
      "base": "<p>The requested source could not be found.</p>",
      "refs": {
      }
    },
    "SourceType": {
      "base": null,
      "refs": {
        "DescribeEventsMessage$SourceType": null,
        "Event$SourceType": null
      }
    },
    "StorageQuotaExceededFault": {
      "base": "<p>Request would result in user exceeding the allowed amount of storage available across all DB instances.</p>",
      "refs": {
      }
    },
    "String": {
      "base": null,
      "refs": {
        "AddSourceIdentifierToSubscriptionMessage$SubscriptionName": null,
        "AddSourceIdentifierToSubscriptionMessage$SourceIdentifier": null,
        "AddTagsToResourceMessage$ResourceName": null,
        "AuthorizeDBSecurityGroupIngressMessage$DBSecurityGroupName": null,
        "AuthorizeDBSecurityGroupIngressMessage$CIDRIP": null,
        "AuthorizeDBSecurityGroupIngressMessage$EC2SecurityGroupName": null,
        "AuthorizeDBSecurityGroupIngressMessage$EC2SecurityGroupId": null,
        "AuthorizeDBSecurityGroupIngressMessage$EC2SecurityGroupOwnerId": null,
        "AvailabilityZone$Name": null,
        "CharacterSet$CharacterSetName": null,
        "CharacterSet$CharacterSetDescription": null,
        "CopyDBSnapshotMessage$SourceDBSnapshotIdentifier": null,
        "CopyDBSnapshotMessage$TargetDBSnapshotIdentifier": null,
        "CreateDBInstanceMessage$DBName": null,
        "CreateDBInstanceMessage$DBInstanceIdentifier": null,
        "CreateDBInstanceMessage$DBInstanceClass": null,
        "CreateDBInstanceMessage$Engine": null,
        "CreateDBInstanceMessage$MasterUsername": null,
        "CreateDBInstanceMessage$MasterUserPassword": null,
        "CreateDBInstanceMessage$AvailabilityZone": null,
        "CreateDBInstanceMessage$DBSubnetGroupName": null,
        "CreateDBInstanceMessage$PreferredMaintenanceWindow": null,
        "CreateDBInstanceMessage$DBParameterGroupName": null,
        "CreateDBInstanceMessage$PreferredBackupWindow": null,
        "CreateDBInstanceMessage$EngineVersion": null,
        "CreateDBInstanceMessage$LicenseModel": null,
        "CreateDBInstanceMessage$OptionGroupName": null,
        "CreateDBInstanceMessage$CharacterSetName": null,
        "CreateDBInstanceReadReplicaMessage$DBInstanceIdentifier": null,
        "CreateDBInstanceReadReplicaMessage$SourceDBInstanceIdentifier": null,
        "CreateDBInstanceReadReplicaMessage$DBInstanceClass": null,
        "CreateDBInstanceReadReplicaMessage$AvailabilityZone": null,
        "CreateDBInstanceReadReplicaMessage$OptionGroupName": null,
        "CreateDBParameterGroupMessage$DBParameterGroupName": null,
        "CreateDBParameterGroupMessage$DBParameterGroupFamily": null,
        "CreateDBParameterGroupMessage$Description": null,
        "CreateDBSecurityGroupMessage$DBSecurityGroupName": null,
        "CreateDBSecurityGroupMessage$DBSecurityGroupDescription": null,
        "CreateDBSnapshotMessage$DBSnapshotIdentifier": null,
        "CreateDBSnapshotMessage$DBInstanceIdentifier": null,
        "CreateDBSubnetGroupMessage$DBSubnetGroupName": null,
        "CreateDBSubnetGroupMessage$DBSubnetGroupDescription": null,
        "CreateEventSubscriptionMessage$SubscriptionName": null,
        "CreateEventSubscriptionMessage$SnsTopicArn": null,
        "CreateEventSubscriptionMessage$SourceType": null,
        "CreateOptionGroupMessage$OptionGroupName": null,
        "CreateOptionGroupMessage$EngineName": null,
        "CreateOptionGroupMessage$MajorEngineVersion": null,
        "CreateOptionGroupMessage$OptionGroupDescription": null,
        "DBEngineVersion$Engine": null,
        "DBEngineVersion$EngineVersion": null,
        "DBEngineVersion$DBParameterGroupFamily": null,
        "DBEngineVersion$DBEngineDescription": null,
        "DBEngineVersion$DBEngineVersionDescription": null,
        "DBEngineVersionMessage$Marker": null,
        "DBInstance$DBInstanceIdentifier": null,
        "DBInstance$DBInstanceClass": null,
        "DBInstance$Engine": null,
        "DBInstance$DBInstanceStatus": null,
        "DBInstance$MasterUsername": null,
        "DBInstance$DBName": null,
        "DBInstance$PreferredBackupWindow": null,
        "DBInstance$AvailabilityZone": null,
        "DBInstance$PreferredMaintenanceWindow": null,
        "DBInstance$EngineVersion": null,
        "DBInstance$ReadReplicaSourceDBInstanceIdentifier": null,
        "DBInstance$LicenseModel": null,
        "DBInstance$CharacterSetName": null,
        "DBInstance$SecondaryAvailabilityZone": null,
        "DBInstanceMessage$Marker": null,
        "DBParameterGroup$DBParameterGroupName": null,
        "DBParameterGroup$DBParameterGroupFamily": null,
        "DBParameterGroup$Description": null,
        "DBParameterGroupDetails$Marker": null,
        "DBParameterGroupNameMessage$DBParameterGroupName": null,
        "DBParameterGroupStatus$DBParameterGroupName": null,
        "DBParameterGroupStatus$ParameterApplyStatus": null,
        "DBParameterGroupsMessage$Marker": null,
        "DBSecurityGroup$OwnerId": null,
        "DBSecurityGroup$DBSecurityGroupName": null,
        "DBSecurityGroup$DBSecurityGroupDescription": null,
        "DBSecurityGroup$VpcId": null,
        "DBSecurityGroupMembership$DBSecurityGroupName": null,
        "DBSecurityGroupMembership$Status": null,
        "DBSecurityGroupMessage$Marker": null,
        "DBSecurityGroupNameList$member": null,
        "DBSnapshot$DBSnapshotIdentifier": null,
        "DBSnapshot$DBInstanceIdentifier": null,
        "DBSnapshot$Engine": null,
        "DBSnapshot$Status": null,
        "DBSnapshot$AvailabilityZone": null,
        "DBSnapshot$VpcId": null,
        "DBSnapshot$MasterUsername": null,
        "DBSnapshot$EngineVersion": null,
        "DBSnapshot$LicenseModel": null,
        "DBSnapshot$SnapshotType": null,
        "DBSnapshot$OptionGroupName": null,
        "DBSnapshotMessage$Marker": null,
        "DBSubnetGroup$DBSubnetGroupName": null,
        "DBSubnetGroup$DBSubnetGroupDescription": null,
        "DBSubnetGroup$VpcId": null,
        "DBSubnetGroup$SubnetGroupStatus": null,
        "DBSubnetGroupMessage$Marker": null,
        "DeleteDBInstanceMessage$DBInstanceIdentifier": null,
        "DeleteDBInstanceMessage$FinalDBSnapshotIdentifier": null,
        "DeleteDBParameterGroupMessage$DBParameterGroupName": null,
        "DeleteDBSecurityGroupMessage$DBSecurityGroupName": null,
        "DeleteDBSnapshotMessage$DBSnapshotIdentifier": null,
        "DeleteDBSubnetGroupMessage$DBSubnetGroupName": null,
        "DeleteEventSubscriptionMessage$SubscriptionName": null,
        "DeleteOptionGroupMessage$OptionGroupName": null,
        "DescribeDBEngineVersionsMessage$Engine": null,
        "DescribeDBEngineVersionsMessage$EngineVersion": null,
        "DescribeDBEngineVersionsMessage$DBParameterGroupFamily": null,
        "DescribeDBEngineVersionsMessage$Marker": null,
        "DescribeDBInstancesMessage$DBInstanceIdentifier": null,
        "DescribeDBInstancesMessage$Marker": null,
        "DescribeDBLogFilesDetails$LogFileName": null,
        "DescribeDBLogFilesMessage$DBInstanceIdentifier": null,
        "DescribeDBLogFilesMessage$FilenameContains": null,
        "DescribeDBLogFilesMessage$Marker": null,
        "DescribeDBLogFilesResponse$Marker": null,
        "DescribeDBParameterGroupsMessage$DBParameterGroupName": null,
        "DescribeDBParameterGroupsMessage$Marker": null,
        "DescribeDBParametersMessage$DBParameterGroupName": null,
        "DescribeDBParametersMessage$Source": null,
        "DescribeDBParametersMessage$Marker": null,
        "DescribeDBSecurityGroupsMessage$DBSecurityGroupName": null,
        "DescribeDBSecurityGroupsMessage$Marker": null,
        "DescribeDBSnapshotsMessage$DBInstanceIdentifier": null,
        "DescribeDBSnapshotsMessage$DBSnapshotIdentifier": null,
        "DescribeDBSnapshotsMessage$SnapshotType": null,
        "DescribeDBSnapshotsMessage$Marker": null,
        "DescribeDBSubnetGroupsMessage$DBSubnetGroupName": null,
        "DescribeDBSubnetGroupsMessage$Marker": null,
        "DescribeEngineDefaultParametersMessage$DBParameterGroupFamily": null,
        "DescribeEngineDefaultParametersMessage$Marker": null,
        "DescribeEventCategoriesMessage$SourceType": null,
        "DescribeEventSubscriptionsMessage$SubscriptionName": null,
        "DescribeEventSubscriptionsMessage$Marker": null,
        "DescribeEventsMessage$SourceIdentifier": null,
        "DescribeEventsMessage$Marker": null,
        "DescribeOptionGroupOptionsMessage$EngineName": null,
        "DescribeOptionGroupOptionsMessage$MajorEngineVersion": null,
        "DescribeOptionGroupOptionsMessage$Marker": null,
        "DescribeOptionGroupsMessage$OptionGroupName": null,
        "DescribeOptionGroupsMessage$Marker": null,
        "DescribeOptionGroupsMessage$EngineName": null,
        "DescribeOptionGroupsMessage$MajorEngineVersion": null,
        "DescribeOrderableDBInstanceOptionsMessage$Engine": null,
        "DescribeOrderableDBInstanceOptionsMessage$EngineVersion": null,
        "DescribeOrderableDBInstanceOptionsMessage$DBInstanceClass": null,
        "DescribeOrderableDBInstanceOptionsMessage$LicenseModel": null,
        "DescribeOrderableDBInstanceOptionsMessage$Marker": null,
        "DescribeReservedDBInstancesMessage$ReservedDBInstanceId": null,
        "DescribeReservedDBInstancesMessage$ReservedDBInstancesOfferingId": null,
        "DescribeReservedDBInstancesMessage$DBInstanceClass": null,
        "DescribeReservedDBInstancesMessage$Duration": null,
        "DescribeReservedDBInstancesMessage$ProductDescription": null,
        "DescribeReservedDBInstancesMessage$OfferingType": null,
        "DescribeReservedDBInstancesMessage$Marker": null,
        "DescribeReservedDBInstancesOfferingsMessage$ReservedDBInstancesOfferingId": null,
        "DescribeReservedDBInstancesOfferingsMessage$DBInstanceClass": null,
        "DescribeReservedDBInstancesOfferingsMessage$Duration": null,
        "DescribeReservedDBInstancesOfferingsMessage$ProductDescription": null,
        "DescribeReservedDBInstancesOfferingsMessage$OfferingType": null,
        "DescribeReservedDBInstancesOfferingsMessage$Marker": null,
        "DownloadDBLogFilePortionDetails$LogFileData": null,
        "DownloadDBLogFilePortionDetails$Marker": null,
        "DownloadDBLogFilePortionMessage$DBInstanceIdentifier": null,
        "DownloadDBLogFilePortionMessage$LogFileName": null,
        "DownloadDBLogFilePortionMessage$Marker": null,
        "EC2SecurityGroup$Status": null,
        "EC2SecurityGroup$EC2SecurityGroupName": null,
        "EC2SecurityGroup$EC2SecurityGroupId": null,
        "EC2SecurityGroup$EC2SecurityGroupOwnerId": null,
        "Endpoint$Address": null,
        "EngineDefaults$DBParameterGroupFamily": null,
        "EngineDefaults$Marker": null,
        "Event$SourceIdentifier": null,
        "Event$Message": null,
        "EventCategoriesList$member": null,
        "EventCategoriesMap$SourceType": null,
        "EventSubscription$CustomerAwsId": null,
        "EventSubscription$CustSubscriptionId": null,
        "EventSubscription$SnsTopicArn": null,
        "EventSubscription$Status": null,
        "EventSubscription$SubscriptionCreationTime": null,
        "EventSubscription$SourceType": null,
        "EventSubscriptionsMessage$Marker": null,
        "EventsMessage$Marker": null,
        "IPRange$Status": null,
        "IPRange$CIDRIP": null,
        "KeyList$member": null,
        "ListTagsForResourceMessage$ResourceName": null,
        "ModifyDBInstanceMessage$DBInstanceIdentifier": null,
        "ModifyDBInstanceMessage$DBInstanceClass": null,
        "ModifyDBInstanceMessage$MasterUserPassword": null,
        "ModifyDBInstanceMessage$DBParameterGroupName": null,
        "ModifyDBInstanceMessage$PreferredBackupWindow": null,
        "ModifyDBInstanceMessage$PreferredMaintenanceWindow": null,
        "ModifyDBInstanceMessage$EngineVersion": null,
        "ModifyDBInstanceMessage$OptionGroupName": null,
        "ModifyDBInstanceMessage$NewDBInstanceIdentifier": null,
        "ModifyDBParameterGroupMessage$DBParameterGroupName": null,
        "ModifyDBSubnetGroupMessage$DBSubnetGroupName": null,
        "ModifyDBSubnetGroupMessage$DBSubnetGroupDescription": null,
        "ModifyEventSubscriptionMessage$SubscriptionName": null,
        "ModifyEventSubscriptionMessage$SnsTopicArn": null,
        "ModifyEventSubscriptionMessage$SourceType": null,
        "ModifyOptionGroupMessage$OptionGroupName": null,
        "Option$OptionName": null,
        "Option$OptionDescription": null,
        "OptionConfiguration$OptionName": null,
        "OptionGroup$OptionGroupName": null,
        "OptionGroup$OptionGroupDescription": null,
        "OptionGroup$EngineName": null,
        "OptionGroup$MajorEngineVersion": null,
        "OptionGroup$VpcId": null,
        "OptionGroupMembership$OptionGroupName": null,
        "OptionGroupMembership$Status": null,
        "OptionGroupOption$Name": null,
        "OptionGroupOption$Description": null,
        "OptionGroupOption$EngineName": null,
        "OptionGroupOption$MajorEngineVersion": null,
        "OptionGroupOption$MinimumRequiredMinorEngineVersion": null,
        "OptionGroupOptionSetting$SettingName": null,
        "OptionGroupOptionSetting$SettingDescription": null,
        "OptionGroupOptionSetting$DefaultValue": null,
        "OptionGroupOptionSetting$ApplyType": null,
        "OptionGroupOptionSetting$AllowedValues": null,
        "OptionGroupOptionsMessage$Marker": null,
        "OptionGroups$Marker": null,
        "OptionNamesList$member": null,
        "OptionSetting$Name": null,
        "OptionSetting$Value": null,
        "OptionSetting$DefaultValue": null,
        "OptionSetting$Description": null,
        "OptionSetting$ApplyType": null,
        "OptionSetting$DataType": null,
        "OptionSetting$AllowedValues": null,
        "OptionsDependedOn$member": null,
        "OrderableDBInstanceOption$Engine": null,
        "OrderableDBInstanceOption$EngineVersion": null,
        "OrderableDBInstanceOption$DBInstanceClass": null,
        "OrderableDBInstanceOption$LicenseModel": null,
        "OrderableDBInstanceOptionsMessage$Marker": null,
        "Parameter$ParameterName": null,
        "Parameter$ParameterValue": null,
        "Parameter$Description": null,
        "Parameter$Source": null,
        "Parameter$ApplyType": null,
        "Parameter$DataType": null,
        "Parameter$AllowedValues": null,
        "Parameter$MinimumEngineVersion": null,
        "PendingModifiedValues$DBInstanceClass": null,
        "PendingModifiedValues$MasterUserPassword": null,
        "PendingModifiedValues$EngineVersion": null,
        "PendingModifiedValues$DBInstanceIdentifier": null,
        "PromoteReadReplicaMessage$DBInstanceIdentifier": null,
        "PromoteReadReplicaMessage$PreferredBackupWindow": null,
        "PurchaseReservedDBInstancesOfferingMessage$ReservedDBInstancesOfferingId": null,
        "PurchaseReservedDBInstancesOfferingMessage$ReservedDBInstanceId": null,
        "ReadReplicaDBInstanceIdentifierList$member": null,
        "RebootDBInstanceMessage$DBInstanceIdentifier": null,
        "RecurringCharge$RecurringChargeFrequency": null,
        "RemoveSourceIdentifierFromSubscriptionMessage$SubscriptionName": null,
        "RemoveSourceIdentifierFromSubscriptionMessage$SourceIdentifier": null,
        "RemoveTagsFromResourceMessage$ResourceName": null,
        "ReservedDBInstance$ReservedDBInstanceId": null,
        "ReservedDBInstance$ReservedDBInstancesOfferingId": null,
        "ReservedDBInstance$DBInstanceClass": null,
        "ReservedDBInstance$CurrencyCode": null,
        "ReservedDBInstance$ProductDescription": null,
        "ReservedDBInstance$OfferingType": null,
        "ReservedDBInstance$State": null,
        "ReservedDBInstanceMessage$Marker": null,
        "ReservedDBInstancesOffering$ReservedDBInstancesOfferingId": null,
        "ReservedDBInstancesOffering$DBInstanceClass": null,
        "ReservedDBInstancesOffering$CurrencyCode": null,
        "ReservedDBInstancesOffering$ProductDescription": null,
        "ReservedDBInstancesOffering$OfferingType": null,
        "ReservedDBInstancesOfferingMessage$Marker": null,
        "ResetDBParameterGroupMessage$DBParameterGroupName": null,
        "RestoreDBInstanceFromDBSnapshotMessage$DBInstanceIdentifier": null,
        "RestoreDBInstanceFromDBSnapshotMessage$DBSnapshotIdentifier": null,
        "RestoreDBInstanceFromDBSnapshotMessage$DBInstanceClass": null,
        "RestoreDBInstanceFromDBSnapshotMessage$AvailabilityZone": null,
        "RestoreDBInstanceFromDBSnapshotMessage$DBSubnetGroupName": null,
        "RestoreDBInstanceFromDBSnapshotMessage$LicenseModel": null,
        "RestoreDBInstanceFromDBSnapshotMessage$DBName": null,
        "RestoreDBInstanceFromDBSnapshotMessage$Engine": null,
        "RestoreDBInstanceFromDBSnapshotMessage$OptionGroupName": null,
        "RestoreDBInstanceToPointInTimeMessage$SourceDBInstanceIdentifier": null,
        "RestoreDBInstanceToPointInTimeMessage$TargetDBInstanceIdentifier": null,
        "RestoreDBInstanceToPointInTimeMessage$DBInstanceClass": null,
        "RestoreDBInstanceToPointInTimeMessage$AvailabilityZone": null,
        "RestoreDBInstanceToPointInTimeMessage$DBSubnetGroupName": null,
        "RestoreDBInstanceToPointInTimeMessage$LicenseModel": null,
        "RestoreDBInstanceToPointInTimeMessage$DBName": null,
        "RestoreDBInstanceToPointInTimeMessage$Engine": null,
        "RestoreDBInstanceToPointInTimeMessage$OptionGroupName": null,
        "RevokeDBSecurityGroupIngressMessage$DBSecurityGroupName": null,
        "RevokeDBSecurityGroupIngressMessage$CIDRIP": null,
        "RevokeDBSecurityGroupIngressMessage$EC2SecurityGroupName": null,
        "RevokeDBSecurityGroupIngressMessage$EC2SecurityGroupId": null,
        "RevokeDBSecurityGroupIngressMessage$EC2SecurityGroupOwnerId": null,
        "SourceIdsList$member": null,
        "Subnet$SubnetIdentifier": null,
        "Subnet$SubnetStatus": null,
        "SubnetIdentifierList$member": null,
        "Tag$Key": null,
        "Tag$Value": null,
        "VpcSecurityGroupIdList$member": null,
        "VpcSecurityGroupMembership$VpcSecurityGroupId": null,
        "VpcSecurityGroupMembership$Status": null
      }
    },
    "Subnet": {
      "base": null,
      "refs": {
        "SubnetList$member": null
      }
    },
    "SubnetAlreadyInUse": {
      "base": "<p>The DB subnet is already in use in the Availability Zone.</p>",
      "refs": {
      }
    },
    "SubnetIdentifierList": {
      "base": null,
      "refs": {
        "CreateDBSubnetGroupMessage$SubnetIds": null,
        "ModifyDBSubnetGroupMessage$SubnetIds": null
      }
    },
    "SubnetList": {
      "base": null,
      "refs": {
        "DBSubnetGroup$Subnets": null
      }
    },
    "SubscriptionAlreadyExistFault": {
      "base": "<p>The supplied subscription name already exists.</p>",
      "refs": {
      }
    },
    "SubscriptionCategoryNotFoundFault": {
      "base": "<p>The supplied category does not exist.</p>",
      "refs": {
      }
    },
    "SubscriptionNotFoundFault": {
      "base": "<p>The subscription name does not exist.</p>",
      "refs": {
      }
    },
    "SupportedCharacterSetsList": {
      "base": null,
      "refs": {
        "DBEngineVersion$SupportedCharacterSets": null
      }
    },
    "TStamp": {
      "base": null,
      "refs": {
        "DBInstance$InstanceCreateTime": null,
        "DBInstance$LatestRestorableTime": null,
        "DBSnapshot$SnapshotCreateTime": null,
        "DBSnapshot$InstanceCreateTime": null,
        "DescribeEventsMessage$StartTime": null,
        "DescribeEventsMessage$EndTime": null,
        "Event$Date": null,
        "ReservedDBInstance$StartTime": null,
        "RestoreDBInstanceToPointInTimeMessage$RestoreTime": null
      }
    },
    "Tag": {
      "base": null,
      "refs": {
        "TagList$member": null
      }
    },
    "TagList": {
      "base": null,
      "refs": {
        "AddTagsToResourceMessage$Tags": null,
        "TagListMessage$TagList": null
      }
    },
    "TagListMessage": {
      "base": null,
      "refs": {
      }
    },
    "VpcSecurityGroupIdList": {
      "base": null,
      "refs": {
        "CreateDBInstanceMessage$VpcSecurityGroupIds": null,
        "ModifyDBInstanceMessage$VpcSecurityGroupIds": null,
        "OptionConfiguration$VpcSecurityGroupMemberships": null
      }
    },
    "VpcSecurityGroupMembership": {
      "base": null,
      "refs": {
        "VpcSecurityGroupMembershipList$member": null
      }
    },
    "VpcSecurityGroupMembershipList": {
      "base": null,
      "refs": {
        "DBInstance$VpcSecurityGroups": null,
        "Option$VpcSecurityGroupMemberships": null
      }
    }
  }
}<|MERGE_RESOLUTION|>--- conflicted
+++ resolved
@@ -883,11 +883,7 @@
       }
     },
     "InvalidDBParameterGroupStateFault": {
-<<<<<<< HEAD
-      "base": "<p>The DB parameter group cannot be deleted because it is in use.</p>",
-=======
       "base": "<p>The DB parameter group is in use or is in an invalid state. If you are attempting to delete the parameter group, you cannot delete it when the parameter group is in this state.</p>",
->>>>>>> 45247285
       "refs": {
       }
     },
