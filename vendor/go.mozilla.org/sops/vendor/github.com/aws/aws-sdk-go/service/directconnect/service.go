// Code generated by private/model/cli/gen-api/main.go. DO NOT EDIT.

package directconnect

import (
	"github.com/aws/aws-sdk-go/aws"
	"github.com/aws/aws-sdk-go/aws/client"
	"github.com/aws/aws-sdk-go/aws/client/metadata"
	"github.com/aws/aws-sdk-go/aws/request"
	"github.com/aws/aws-sdk-go/aws/signer/v4"
	"github.com/aws/aws-sdk-go/private/protocol/jsonrpc"
)

<<<<<<< HEAD
// AWS Direct Connect links your internal network to an AWS Direct Connect location
// over a standard 1 gigabit or 10 gigabit Ethernet fiber-optic cable. One end
// of the cable is connected to your router, the other to an AWS Direct Connect
// router. With this connection in place, you can create virtual interfaces
// directly to the AWS cloud (for example, to Amazon Elastic Compute Cloud (Amazon
// EC2) and Amazon Simple Storage Service (Amazon S3)) and to Amazon Virtual
// Private Cloud (Amazon VPC), bypassing Internet service providers in your
// network path. An AWS Direct Connect location provides access to AWS in the
// region it is associated with, as well as access to other US regions. For
// example, you can provision a single connection to any AWS Direct Connect
// location in the US and use it to access public AWS services in all US Regions
// and AWS GovCloud (US).
// The service client's operations are safe to be used concurrently.
// It is not safe to mutate any of the client's properties though.
// Please also see https://docs.aws.amazon.com/goto/WebAPI/directconnect-2012-10-25
=======
// DirectConnect provides the API operation methods for making requests to
// AWS Direct Connect. See this package's package overview docs
// for details on the service.
//
// DirectConnect methods are safe to use concurrently. It is not safe to
// modify mutate any of the struct's properties though.
>>>>>>> 45247285
type DirectConnect struct {
	*client.Client
}

// Used for custom client initialization logic
var initClient func(*client.Client)

// Used for custom request initialization logic
var initRequest func(*request.Request)

// Service information constants
const (
	ServiceName = "directconnect" // Service endpoint prefix API calls made to.
	EndpointsID = ServiceName     // Service ID for Regions and Endpoints metadata.
)

// New creates a new instance of the DirectConnect client with a session.
// If additional configuration is needed for the client instance use the optional
// aws.Config parameter to add your extra config.
//
// Example:
//     // Create a DirectConnect client from just a session.
//     svc := directconnect.New(mySession)
//
//     // Create a DirectConnect client with additional configuration
//     svc := directconnect.New(mySession, aws.NewConfig().WithRegion("us-west-2"))
func New(p client.ConfigProvider, cfgs ...*aws.Config) *DirectConnect {
	c := p.ClientConfig(EndpointsID, cfgs...)
	return newClient(*c.Config, c.Handlers, c.Endpoint, c.SigningRegion, c.SigningName)
}

// newClient creates, initializes and returns a new service client instance.
func newClient(cfg aws.Config, handlers request.Handlers, endpoint, signingRegion, signingName string) *DirectConnect {
	svc := &DirectConnect{
		Client: client.New(
			cfg,
			metadata.ClientInfo{
				ServiceName:   ServiceName,
				SigningName:   signingName,
				SigningRegion: signingRegion,
				Endpoint:      endpoint,
				APIVersion:    "2012-10-25",
				JSONVersion:   "1.1",
				TargetPrefix:  "OvertureService",
			},
			handlers,
		),
	}

	// Handlers
	svc.Handlers.Sign.PushBackNamed(v4.SignRequestHandler)
	svc.Handlers.Build.PushBackNamed(jsonrpc.BuildHandler)
	svc.Handlers.Unmarshal.PushBackNamed(jsonrpc.UnmarshalHandler)
	svc.Handlers.UnmarshalMeta.PushBackNamed(jsonrpc.UnmarshalMetaHandler)
	svc.Handlers.UnmarshalError.PushBackNamed(jsonrpc.UnmarshalErrorHandler)

	// Run custom client initialization if present
	if initClient != nil {
		initClient(svc.Client)
	}

	return svc
}

// newRequest creates a new request for a DirectConnect operation and runs any
// custom request initialization.
func (c *DirectConnect) newRequest(op *request.Operation, params, data interface{}) *request.Request {
	req := c.NewRequest(op, params, data)

	// Run custom request initialization if present
	if initRequest != nil {
		initRequest(req)
	}

	return req
}<|MERGE_RESOLUTION|>--- conflicted
+++ resolved
@@ -11,30 +11,12 @@
 	"github.com/aws/aws-sdk-go/private/protocol/jsonrpc"
 )
 
-<<<<<<< HEAD
-// AWS Direct Connect links your internal network to an AWS Direct Connect location
-// over a standard 1 gigabit or 10 gigabit Ethernet fiber-optic cable. One end
-// of the cable is connected to your router, the other to an AWS Direct Connect
-// router. With this connection in place, you can create virtual interfaces
-// directly to the AWS cloud (for example, to Amazon Elastic Compute Cloud (Amazon
-// EC2) and Amazon Simple Storage Service (Amazon S3)) and to Amazon Virtual
-// Private Cloud (Amazon VPC), bypassing Internet service providers in your
-// network path. An AWS Direct Connect location provides access to AWS in the
-// region it is associated with, as well as access to other US regions. For
-// example, you can provision a single connection to any AWS Direct Connect
-// location in the US and use it to access public AWS services in all US Regions
-// and AWS GovCloud (US).
-// The service client's operations are safe to be used concurrently.
-// It is not safe to mutate any of the client's properties though.
-// Please also see https://docs.aws.amazon.com/goto/WebAPI/directconnect-2012-10-25
-=======
 // DirectConnect provides the API operation methods for making requests to
 // AWS Direct Connect. See this package's package overview docs
 // for details on the service.
 //
 // DirectConnect methods are safe to use concurrently. It is not safe to
 // modify mutate any of the struct's properties though.
->>>>>>> 45247285
 type DirectConnect struct {
 	*client.Client
 }
