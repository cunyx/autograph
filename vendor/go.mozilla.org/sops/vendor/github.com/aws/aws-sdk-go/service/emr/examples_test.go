// Code generated by private/model/cli/gen-api/main.go. DO NOT EDIT.

package emr_test

import (
	"bytes"
	"fmt"
	"time"

	"github.com/aws/aws-sdk-go/aws"
	"github.com/aws/aws-sdk-go/aws/session"
	"github.com/aws/aws-sdk-go/service/emr"
)

var _ time.Duration
var _ bytes.Buffer

func ExampleEMR_AddInstanceFleet() {
	sess := session.Must(session.NewSession())

	svc := emr.New(sess)

	params := &emr.AddInstanceFleetInput{
		ClusterId: aws.String("XmlStringMaxLen256"), // Required
		InstanceFleet: &emr.InstanceFleetConfig{ // Required
			InstanceFleetType: aws.String("InstanceFleetType"), // Required
			InstanceTypeConfigs: []*emr.InstanceTypeConfig{
				{ // Required
					InstanceType: aws.String("InstanceType"), // Required
					BidPrice:     aws.String("XmlStringMaxLen256"),
					BidPriceAsPercentageOfOnDemandPrice: aws.Float64(1.0),
					Configurations: []*emr.Configuration{
						{ // Required
							Classification: aws.String("String"),
							Configurations: []*emr.Configuration{
							// Recursive values...
							},
							Properties: map[string]*string{
								"Key": aws.String("String"), // Required
								// More values...
							},
						},
						// More values...
					},
					EbsConfiguration: &emr.EbsConfiguration{
						EbsBlockDeviceConfigs: []*emr.EbsBlockDeviceConfig{
							{ // Required
								VolumeSpecification: &emr.VolumeSpecification{ // Required
									SizeInGB:   aws.Int64(1),         // Required
									VolumeType: aws.String("String"), // Required
									Iops:       aws.Int64(1),
								},
								VolumesPerInstance: aws.Int64(1),
							},
							// More values...
						},
						EbsOptimized: aws.Bool(true),
					},
					WeightedCapacity: aws.Int64(1),
				},
				// More values...
			},
			LaunchSpecifications: &emr.InstanceFleetProvisioningSpecifications{
				SpotSpecification: &emr.SpotProvisioningSpecification{ // Required
					TimeoutAction:          aws.String("SpotProvisioningTimeoutAction"), // Required
					TimeoutDurationMinutes: aws.Int64(1),                                // Required
					BlockDurationMinutes:   aws.Int64(1),
				},
			},
			Name: aws.String("XmlStringMaxLen256"),
			TargetOnDemandCapacity: aws.Int64(1),
			TargetSpotCapacity:     aws.Int64(1),
		},
	}
	resp, err := svc.AddInstanceFleet(params)

	if err != nil {
		// Print the error, cast err to awserr.Error to get the Code and
		// Message from an error.
		fmt.Println(err.Error())
		return
	}

	// Pretty-print the response data.
	fmt.Println(resp)
}

func ExampleEMR_AddInstanceGroups() {
	sess := session.Must(session.NewSession())

	svc := emr.New(sess)

	params := &emr.AddInstanceGroupsInput{
		InstanceGroups: []*emr.InstanceGroupConfig{ // Required
			{ // Required
				InstanceCount: aws.Int64(1),                   // Required
				InstanceRole:  aws.String("InstanceRoleType"), // Required
				InstanceType:  aws.String("InstanceType"),     // Required
				AutoScalingPolicy: &emr.AutoScalingPolicy{
					Constraints: &emr.ScalingConstraints{ // Required
						MaxCapacity: aws.Int64(1), // Required
						MinCapacity: aws.Int64(1), // Required
					},
					Rules: []*emr.ScalingRule{ // Required
						{ // Required
							Action: &emr.ScalingAction{ // Required
								SimpleScalingPolicyConfiguration: &emr.SimpleScalingPolicyConfiguration{ // Required
									ScalingAdjustment: aws.Int64(1), // Required
									AdjustmentType:    aws.String("AdjustmentType"),
									CoolDown:          aws.Int64(1),
								},
								Market: aws.String("MarketType"),
							},
							Name: aws.String("String"), // Required
							Trigger: &emr.ScalingTrigger{ // Required
								CloudWatchAlarmDefinition: &emr.CloudWatchAlarmDefinition{ // Required
									ComparisonOperator: aws.String("ComparisonOperator"), // Required
									MetricName:         aws.String("String"),             // Required
									Period:             aws.Int64(1),                     // Required
									Threshold:          aws.Float64(1.0),                 // Required
									Dimensions: []*emr.MetricDimension{
										{ // Required
											Key:   aws.String("String"),
											Value: aws.String("String"),
										},
										// More values...
									},
									EvaluationPeriods: aws.Int64(1),
									Namespace:         aws.String("String"),
									Statistic:         aws.String("Statistic"),
									Unit:              aws.String("Unit"),
								},
							},
							Description: aws.String("String"),
						},
						// More values...
					},
				},
				BidPrice: aws.String("XmlStringMaxLen256"),
				Configurations: []*emr.Configuration{
					{ // Required
						Classification: aws.String("String"),
						Configurations: []*emr.Configuration{
						// Recursive values...
						},
						Properties: map[string]*string{
							"Key": aws.String("String"), // Required
							// More values...
						},
					},
					// More values...
				},
				EbsConfiguration: &emr.EbsConfiguration{
					EbsBlockDeviceConfigs: []*emr.EbsBlockDeviceConfig{
						{ // Required
							VolumeSpecification: &emr.VolumeSpecification{ // Required
								SizeInGB:   aws.Int64(1),         // Required
								VolumeType: aws.String("String"), // Required
								Iops:       aws.Int64(1),
							},
							VolumesPerInstance: aws.Int64(1),
						},
						// More values...
					},
					EbsOptimized: aws.Bool(true),
				},
				Market: aws.String("MarketType"),
				Name:   aws.String("XmlStringMaxLen256"),
			},
			// More values...
		},
		JobFlowId: aws.String("XmlStringMaxLen256"), // Required
	}
	resp, err := svc.AddInstanceGroups(params)

	if err != nil {
		// Print the error, cast err to awserr.Error to get the Code and
		// Message from an error.
		fmt.Println(err.Error())
		return
	}

	// Pretty-print the response data.
	fmt.Println(resp)
}

func ExampleEMR_AddJobFlowSteps() {
	sess := session.Must(session.NewSession())

	svc := emr.New(sess)

	params := &emr.AddJobFlowStepsInput{
		JobFlowId: aws.String("XmlStringMaxLen256"), // Required
		Steps: []*emr.StepConfig{ // Required
			{ // Required
				HadoopJarStep: &emr.HadoopJarStepConfig{ // Required
					Jar: aws.String("XmlString"), // Required
					Args: []*string{
						aws.String("XmlString"), // Required
						// More values...
					},
					MainClass: aws.String("XmlString"),
					Properties: []*emr.KeyValue{
						{ // Required
							Key:   aws.String("XmlString"),
							Value: aws.String("XmlString"),
						},
						// More values...
					},
				},
				Name:            aws.String("XmlStringMaxLen256"), // Required
				ActionOnFailure: aws.String("ActionOnFailure"),
			},
			// More values...
		},
	}
	resp, err := svc.AddJobFlowSteps(params)

	if err != nil {
		// Print the error, cast err to awserr.Error to get the Code and
		// Message from an error.
		fmt.Println(err.Error())
		return
	}

	// Pretty-print the response data.
	fmt.Println(resp)
}

func ExampleEMR_AddTags() {
	sess := session.Must(session.NewSession())

	svc := emr.New(sess)

	params := &emr.AddTagsInput{
		ResourceId: aws.String("ResourceId"), // Required
		Tags: []*emr.Tag{ // Required
			{ // Required
				Key:   aws.String("String"),
				Value: aws.String("String"),
			},
			// More values...
		},
	}
	resp, err := svc.AddTags(params)

	if err != nil {
		// Print the error, cast err to awserr.Error to get the Code and
		// Message from an error.
		fmt.Println(err.Error())
		return
	}

	// Pretty-print the response data.
	fmt.Println(resp)
}

func ExampleEMR_CancelSteps() {
<<<<<<< HEAD
	sess, err := session.NewSession()
	if err != nil {
		fmt.Println("failed to create session,", err)
		return
	}
=======
	sess := session.Must(session.NewSession())
>>>>>>> 45247285

	svc := emr.New(sess)

	params := &emr.CancelStepsInput{
		ClusterId: aws.String("XmlStringMaxLen256"),
		StepIds: []*string{
			aws.String("XmlStringMaxLen256"), // Required
			// More values...
		},
	}
	resp, err := svc.CancelSteps(params)

<<<<<<< HEAD
	if err != nil {
		// Print the error, cast err to awserr.Error to get the Code and
		// Message from an error.
		fmt.Println(err.Error())
		return
	}

	// Pretty-print the response data.
	fmt.Println(resp)
}

func ExampleEMR_CreateSecurityConfiguration() {
	sess, err := session.NewSession()
=======
>>>>>>> 45247285
	if err != nil {
		// Print the error, cast err to awserr.Error to get the Code and
		// Message from an error.
		fmt.Println(err.Error())
		return
	}

	// Pretty-print the response data.
	fmt.Println(resp)
}

func ExampleEMR_CreateSecurityConfiguration() {
	sess := session.Must(session.NewSession())

	svc := emr.New(sess)

	params := &emr.CreateSecurityConfigurationInput{
		Name: aws.String("XmlString"), // Required
		SecurityConfiguration: aws.String("String"), // Required
	}
	resp, err := svc.CreateSecurityConfiguration(params)

	if err != nil {
		// Print the error, cast err to awserr.Error to get the Code and
		// Message from an error.
		fmt.Println(err.Error())
		return
	}

	// Pretty-print the response data.
	fmt.Println(resp)
}

func ExampleEMR_DeleteSecurityConfiguration() {
	sess := session.Must(session.NewSession())

	svc := emr.New(sess)

	params := &emr.DeleteSecurityConfigurationInput{
		Name: aws.String("XmlString"), // Required
	}
	resp, err := svc.DeleteSecurityConfiguration(params)

	if err != nil {
		// Print the error, cast err to awserr.Error to get the Code and
		// Message from an error.
		fmt.Println(err.Error())
		return
	}

	// Pretty-print the response data.
	fmt.Println(resp)
}

func ExampleEMR_DescribeCluster() {
	sess := session.Must(session.NewSession())

	svc := emr.New(sess)

	params := &emr.DescribeClusterInput{
		ClusterId: aws.String("ClusterId"), // Required
	}
	resp, err := svc.DescribeCluster(params)

	if err != nil {
		// Print the error, cast err to awserr.Error to get the Code and
		// Message from an error.
		fmt.Println(err.Error())
		return
	}

	// Pretty-print the response data.
	fmt.Println(resp)
}

func ExampleEMR_DescribeJobFlows() {
	sess := session.Must(session.NewSession())

	svc := emr.New(sess)

	params := &emr.DescribeJobFlowsInput{
		CreatedAfter:  aws.Time(time.Now()),
		CreatedBefore: aws.Time(time.Now()),
		JobFlowIds: []*string{
			aws.String("XmlString"), // Required
			// More values...
		},
		JobFlowStates: []*string{
			aws.String("JobFlowExecutionState"), // Required
			// More values...
		},
	}
	resp, err := svc.DescribeJobFlows(params)

	if err != nil {
		// Print the error, cast err to awserr.Error to get the Code and
		// Message from an error.
		fmt.Println(err.Error())
		return
	}

	// Pretty-print the response data.
	fmt.Println(resp)
}

func ExampleEMR_DescribeSecurityConfiguration() {
	sess := session.Must(session.NewSession())

	svc := emr.New(sess)

	params := &emr.DescribeSecurityConfigurationInput{
		Name: aws.String("XmlString"), // Required
	}
	resp, err := svc.DescribeSecurityConfiguration(params)

	if err != nil {
		// Print the error, cast err to awserr.Error to get the Code and
		// Message from an error.
		fmt.Println(err.Error())
		return
	}

	// Pretty-print the response data.
	fmt.Println(resp)
}

func ExampleEMR_DescribeStep() {
	sess := session.Must(session.NewSession())

	svc := emr.New(sess)

	params := &emr.DescribeStepInput{
		ClusterId: aws.String("ClusterId"), // Required
		StepId:    aws.String("StepId"),    // Required
	}
	resp, err := svc.DescribeStep(params)

	if err != nil {
		// Print the error, cast err to awserr.Error to get the Code and
		// Message from an error.
		fmt.Println(err.Error())
		return
	}

	// Pretty-print the response data.
	fmt.Println(resp)
}

func ExampleEMR_ListBootstrapActions() {
	sess := session.Must(session.NewSession())

	svc := emr.New(sess)

	params := &emr.ListBootstrapActionsInput{
		ClusterId: aws.String("ClusterId"), // Required
		Marker:    aws.String("Marker"),
	}
	resp, err := svc.ListBootstrapActions(params)

	if err != nil {
		// Print the error, cast err to awserr.Error to get the Code and
		// Message from an error.
		fmt.Println(err.Error())
		return
	}

	// Pretty-print the response data.
	fmt.Println(resp)
}

func ExampleEMR_ListClusters() {
	sess := session.Must(session.NewSession())

	svc := emr.New(sess)

	params := &emr.ListClustersInput{
		ClusterStates: []*string{
			aws.String("ClusterState"), // Required
			// More values...
		},
		CreatedAfter:  aws.Time(time.Now()),
		CreatedBefore: aws.Time(time.Now()),
		Marker:        aws.String("Marker"),
	}
	resp, err := svc.ListClusters(params)

	if err != nil {
		// Print the error, cast err to awserr.Error to get the Code and
		// Message from an error.
		fmt.Println(err.Error())
		return
	}

	// Pretty-print the response data.
	fmt.Println(resp)
}

func ExampleEMR_ListInstanceFleets() {
	sess := session.Must(session.NewSession())

	svc := emr.New(sess)

	params := &emr.ListInstanceFleetsInput{
		ClusterId: aws.String("ClusterId"), // Required
		Marker:    aws.String("Marker"),
	}
	resp, err := svc.ListInstanceFleets(params)

	if err != nil {
		// Print the error, cast err to awserr.Error to get the Code and
		// Message from an error.
		fmt.Println(err.Error())
		return
	}

	// Pretty-print the response data.
	fmt.Println(resp)
}

func ExampleEMR_ListInstanceGroups() {
	sess := session.Must(session.NewSession())

	svc := emr.New(sess)

	params := &emr.ListInstanceGroupsInput{
		ClusterId: aws.String("ClusterId"), // Required
		Marker:    aws.String("Marker"),
	}
	resp, err := svc.ListInstanceGroups(params)

	if err != nil {
		// Print the error, cast err to awserr.Error to get the Code and
		// Message from an error.
		fmt.Println(err.Error())
		return
	}

	// Pretty-print the response data.
	fmt.Println(resp)
}

func ExampleEMR_ListInstances() {
	sess := session.Must(session.NewSession())

	svc := emr.New(sess)

	params := &emr.ListInstancesInput{
		ClusterId:         aws.String("ClusterId"), // Required
		InstanceFleetId:   aws.String("InstanceFleetId"),
		InstanceFleetType: aws.String("InstanceFleetType"),
		InstanceGroupId:   aws.String("InstanceGroupId"),
		InstanceGroupTypes: []*string{
			aws.String("InstanceGroupType"), // Required
			// More values...
		},
		InstanceStates: []*string{
			aws.String("InstanceState"), // Required
			// More values...
		},
		Marker: aws.String("Marker"),
	}
	resp, err := svc.ListInstances(params)

	if err != nil {
		// Print the error, cast err to awserr.Error to get the Code and
		// Message from an error.
		fmt.Println(err.Error())
		return
	}

	// Pretty-print the response data.
	fmt.Println(resp)
}

func ExampleEMR_ListSecurityConfigurations() {
	sess := session.Must(session.NewSession())

	svc := emr.New(sess)

	params := &emr.ListSecurityConfigurationsInput{
		Marker: aws.String("Marker"),
	}
	resp, err := svc.ListSecurityConfigurations(params)

	if err != nil {
		// Print the error, cast err to awserr.Error to get the Code and
		// Message from an error.
		fmt.Println(err.Error())
		return
	}

	// Pretty-print the response data.
	fmt.Println(resp)
}

func ExampleEMR_ListSteps() {
	sess := session.Must(session.NewSession())

	svc := emr.New(sess)

	params := &emr.ListStepsInput{
		ClusterId: aws.String("ClusterId"), // Required
		Marker:    aws.String("Marker"),
		StepIds: []*string{
			aws.String("XmlString"), // Required
			// More values...
		},
		StepStates: []*string{
			aws.String("StepState"), // Required
			// More values...
		},
	}
	resp, err := svc.ListSteps(params)

	if err != nil {
		// Print the error, cast err to awserr.Error to get the Code and
		// Message from an error.
		fmt.Println(err.Error())
		return
	}

	// Pretty-print the response data.
	fmt.Println(resp)
}

func ExampleEMR_ModifyInstanceFleet() {
	sess := session.Must(session.NewSession())

	svc := emr.New(sess)

	params := &emr.ModifyInstanceFleetInput{
		ClusterId: aws.String("ClusterId"), // Required
		InstanceFleet: &emr.InstanceFleetModifyConfig{ // Required
			InstanceFleetId:        aws.String("InstanceFleetId"), // Required
			TargetOnDemandCapacity: aws.Int64(1),
			TargetSpotCapacity:     aws.Int64(1),
		},
	}
	resp, err := svc.ModifyInstanceFleet(params)

	if err != nil {
		// Print the error, cast err to awserr.Error to get the Code and
		// Message from an error.
		fmt.Println(err.Error())
		return
	}

	// Pretty-print the response data.
	fmt.Println(resp)
}

func ExampleEMR_ModifyInstanceGroups() {
	sess := session.Must(session.NewSession())

	svc := emr.New(sess)

	params := &emr.ModifyInstanceGroupsInput{
		ClusterId: aws.String("ClusterId"),
		InstanceGroups: []*emr.InstanceGroupModifyConfig{
			{ // Required
				InstanceGroupId: aws.String("XmlStringMaxLen256"), // Required
				EC2InstanceIdsToTerminate: []*string{
					aws.String("InstanceId"), // Required
					// More values...
				},
				InstanceCount: aws.Int64(1),
				ShrinkPolicy: &emr.ShrinkPolicy{
					DecommissionTimeout: aws.Int64(1),
					InstanceResizePolicy: &emr.InstanceResizePolicy{
						InstanceTerminationTimeout: aws.Int64(1),
						InstancesToProtect: []*string{
							aws.String("InstanceId"), // Required
							// More values...
						},
						InstancesToTerminate: []*string{
							aws.String("InstanceId"), // Required
							// More values...
						},
					},
				},
			},
			// More values...
		},
	}
	resp, err := svc.ModifyInstanceGroups(params)

	if err != nil {
		// Print the error, cast err to awserr.Error to get the Code and
		// Message from an error.
		fmt.Println(err.Error())
		return
	}

	// Pretty-print the response data.
	fmt.Println(resp)
}

func ExampleEMR_PutAutoScalingPolicy() {
<<<<<<< HEAD
	sess, err := session.NewSession()
	if err != nil {
		fmt.Println("failed to create session,", err)
		return
	}
=======
	sess := session.Must(session.NewSession())
>>>>>>> 45247285

	svc := emr.New(sess)

	params := &emr.PutAutoScalingPolicyInput{
		AutoScalingPolicy: &emr.AutoScalingPolicy{ // Required
			Constraints: &emr.ScalingConstraints{ // Required
				MaxCapacity: aws.Int64(1), // Required
				MinCapacity: aws.Int64(1), // Required
			},
			Rules: []*emr.ScalingRule{ // Required
				{ // Required
					Action: &emr.ScalingAction{ // Required
						SimpleScalingPolicyConfiguration: &emr.SimpleScalingPolicyConfiguration{ // Required
							ScalingAdjustment: aws.Int64(1), // Required
							AdjustmentType:    aws.String("AdjustmentType"),
							CoolDown:          aws.Int64(1),
						},
						Market: aws.String("MarketType"),
					},
					Name: aws.String("String"), // Required
					Trigger: &emr.ScalingTrigger{ // Required
						CloudWatchAlarmDefinition: &emr.CloudWatchAlarmDefinition{ // Required
							ComparisonOperator: aws.String("ComparisonOperator"), // Required
							MetricName:         aws.String("String"),             // Required
							Period:             aws.Int64(1),                     // Required
							Threshold:          aws.Float64(1.0),                 // Required
							Dimensions: []*emr.MetricDimension{
								{ // Required
									Key:   aws.String("String"),
									Value: aws.String("String"),
								},
								// More values...
							},
							EvaluationPeriods: aws.Int64(1),
							Namespace:         aws.String("String"),
							Statistic:         aws.String("Statistic"),
							Unit:              aws.String("Unit"),
						},
					},
					Description: aws.String("String"),
				},
				// More values...
			},
		},
		ClusterId:       aws.String("ClusterId"),       // Required
		InstanceGroupId: aws.String("InstanceGroupId"), // Required
	}
	resp, err := svc.PutAutoScalingPolicy(params)

	if err != nil {
		// Print the error, cast err to awserr.Error to get the Code and
		// Message from an error.
		fmt.Println(err.Error())
		return
	}

	// Pretty-print the response data.
	fmt.Println(resp)
}

func ExampleEMR_RemoveAutoScalingPolicy() {
<<<<<<< HEAD
	sess, err := session.NewSession()
	if err != nil {
		fmt.Println("failed to create session,", err)
		return
	}
=======
	sess := session.Must(session.NewSession())
>>>>>>> 45247285

	svc := emr.New(sess)

	params := &emr.RemoveAutoScalingPolicyInput{
		ClusterId:       aws.String("ClusterId"),       // Required
		InstanceGroupId: aws.String("InstanceGroupId"), // Required
	}
	resp, err := svc.RemoveAutoScalingPolicy(params)

<<<<<<< HEAD
	if err != nil {
		// Print the error, cast err to awserr.Error to get the Code and
		// Message from an error.
		fmt.Println(err.Error())
		return
	}

	// Pretty-print the response data.
	fmt.Println(resp)
}

func ExampleEMR_RemoveTags() {
	sess, err := session.NewSession()
=======
>>>>>>> 45247285
	if err != nil {
		// Print the error, cast err to awserr.Error to get the Code and
		// Message from an error.
		fmt.Println(err.Error())
		return
	}

	// Pretty-print the response data.
	fmt.Println(resp)
}

func ExampleEMR_RemoveTags() {
	sess := session.Must(session.NewSession())

	svc := emr.New(sess)

	params := &emr.RemoveTagsInput{
		ResourceId: aws.String("ResourceId"), // Required
		TagKeys: []*string{ // Required
			aws.String("String"), // Required
			// More values...
		},
	}
	resp, err := svc.RemoveTags(params)

	if err != nil {
		// Print the error, cast err to awserr.Error to get the Code and
		// Message from an error.
		fmt.Println(err.Error())
		return
	}

	// Pretty-print the response data.
	fmt.Println(resp)
}

func ExampleEMR_RunJobFlow() {
	sess := session.Must(session.NewSession())

	svc := emr.New(sess)

	params := &emr.RunJobFlowInput{
		Instances: &emr.JobFlowInstancesConfig{ // Required
			AdditionalMasterSecurityGroups: []*string{
				aws.String("XmlStringMaxLen256"), // Required
				// More values...
			},
			AdditionalSlaveSecurityGroups: []*string{
				aws.String("XmlStringMaxLen256"), // Required
				// More values...
			},
			Ec2KeyName:  aws.String("XmlStringMaxLen256"),
			Ec2SubnetId: aws.String("XmlStringMaxLen256"),
			Ec2SubnetIds: []*string{
				aws.String("XmlStringMaxLen256"), // Required
				// More values...
			},
			EmrManagedMasterSecurityGroup: aws.String("XmlStringMaxLen256"),
			EmrManagedSlaveSecurityGroup:  aws.String("XmlStringMaxLen256"),
			HadoopVersion:                 aws.String("XmlStringMaxLen256"),
			InstanceCount:                 aws.Int64(1),
			InstanceFleets: []*emr.InstanceFleetConfig{
				{ // Required
					InstanceFleetType: aws.String("InstanceFleetType"), // Required
					InstanceTypeConfigs: []*emr.InstanceTypeConfig{
						{ // Required
							InstanceType: aws.String("InstanceType"), // Required
							BidPrice:     aws.String("XmlStringMaxLen256"),
							BidPriceAsPercentageOfOnDemandPrice: aws.Float64(1.0),
							Configurations: []*emr.Configuration{
								{ // Required
									Classification: aws.String("String"),
									Configurations: []*emr.Configuration{
									// Recursive values...
									},
									Properties: map[string]*string{
										"Key": aws.String("String"), // Required
										// More values...
									},
								},
								// More values...
							},
							EbsConfiguration: &emr.EbsConfiguration{
								EbsBlockDeviceConfigs: []*emr.EbsBlockDeviceConfig{
									{ // Required
										VolumeSpecification: &emr.VolumeSpecification{ // Required
											SizeInGB:   aws.Int64(1),         // Required
											VolumeType: aws.String("String"), // Required
											Iops:       aws.Int64(1),
										},
										VolumesPerInstance: aws.Int64(1),
									},
									// More values...
								},
								EbsOptimized: aws.Bool(true),
							},
							WeightedCapacity: aws.Int64(1),
						},
						// More values...
					},
					LaunchSpecifications: &emr.InstanceFleetProvisioningSpecifications{
						SpotSpecification: &emr.SpotProvisioningSpecification{ // Required
							TimeoutAction:          aws.String("SpotProvisioningTimeoutAction"), // Required
							TimeoutDurationMinutes: aws.Int64(1),                                // Required
							BlockDurationMinutes:   aws.Int64(1),
						},
					},
					Name: aws.String("XmlStringMaxLen256"),
					TargetOnDemandCapacity: aws.Int64(1),
					TargetSpotCapacity:     aws.Int64(1),
				},
				// More values...
			},
			InstanceGroups: []*emr.InstanceGroupConfig{
				{ // Required
					InstanceCount: aws.Int64(1),                   // Required
					InstanceRole:  aws.String("InstanceRoleType"), // Required
					InstanceType:  aws.String("InstanceType"),     // Required
					AutoScalingPolicy: &emr.AutoScalingPolicy{
						Constraints: &emr.ScalingConstraints{ // Required
							MaxCapacity: aws.Int64(1), // Required
							MinCapacity: aws.Int64(1), // Required
						},
						Rules: []*emr.ScalingRule{ // Required
							{ // Required
								Action: &emr.ScalingAction{ // Required
									SimpleScalingPolicyConfiguration: &emr.SimpleScalingPolicyConfiguration{ // Required
										ScalingAdjustment: aws.Int64(1), // Required
										AdjustmentType:    aws.String("AdjustmentType"),
										CoolDown:          aws.Int64(1),
									},
									Market: aws.String("MarketType"),
								},
								Name: aws.String("String"), // Required
								Trigger: &emr.ScalingTrigger{ // Required
									CloudWatchAlarmDefinition: &emr.CloudWatchAlarmDefinition{ // Required
										ComparisonOperator: aws.String("ComparisonOperator"), // Required
										MetricName:         aws.String("String"),             // Required
										Period:             aws.Int64(1),                     // Required
										Threshold:          aws.Float64(1.0),                 // Required
										Dimensions: []*emr.MetricDimension{
											{ // Required
												Key:   aws.String("String"),
												Value: aws.String("String"),
											},
											// More values...
										},
										EvaluationPeriods: aws.Int64(1),
										Namespace:         aws.String("String"),
										Statistic:         aws.String("Statistic"),
										Unit:              aws.String("Unit"),
									},
								},
								Description: aws.String("String"),
							},
							// More values...
						},
					},
					BidPrice: aws.String("XmlStringMaxLen256"),
					Configurations: []*emr.Configuration{
						{ // Required
							Classification: aws.String("String"),
							Configurations: []*emr.Configuration{
							// Recursive values...
							},
							Properties: map[string]*string{
								"Key": aws.String("String"), // Required
								// More values...
							},
						},
						// More values...
					},
					EbsConfiguration: &emr.EbsConfiguration{
						EbsBlockDeviceConfigs: []*emr.EbsBlockDeviceConfig{
							{ // Required
								VolumeSpecification: &emr.VolumeSpecification{ // Required
									SizeInGB:   aws.Int64(1),         // Required
									VolumeType: aws.String("String"), // Required
									Iops:       aws.Int64(1),
								},
								VolumesPerInstance: aws.Int64(1),
							},
							// More values...
						},
						EbsOptimized: aws.Bool(true),
					},
					Market: aws.String("MarketType"),
					Name:   aws.String("XmlStringMaxLen256"),
				},
				// More values...
			},
			KeepJobFlowAliveWhenNoSteps: aws.Bool(true),
			MasterInstanceType:          aws.String("InstanceType"),
			Placement: &emr.PlacementType{
				AvailabilityZone: aws.String("XmlString"),
				AvailabilityZones: []*string{
					aws.String("XmlStringMaxLen256"), // Required
					// More values...
				},
			},
			ServiceAccessSecurityGroup: aws.String("XmlStringMaxLen256"),
			SlaveInstanceType:          aws.String("InstanceType"),
			TerminationProtected:       aws.Bool(true),
		},
		Name:           aws.String("XmlStringMaxLen256"), // Required
		AdditionalInfo: aws.String("XmlString"),
		AmiVersion:     aws.String("XmlStringMaxLen256"),
		Applications: []*emr.Application{
			{ // Required
				AdditionalInfo: map[string]*string{
					"Key": aws.String("String"), // Required
					// More values...
				},
				Args: []*string{
					aws.String("String"), // Required
					// More values...
				},
				Name:    aws.String("String"),
				Version: aws.String("String"),
			},
			// More values...
		},
		AutoScalingRole: aws.String("XmlString"),
		BootstrapActions: []*emr.BootstrapActionConfig{
			{ // Required
				Name: aws.String("XmlStringMaxLen256"), // Required
				ScriptBootstrapAction: &emr.ScriptBootstrapActionConfig{ // Required
					Path: aws.String("XmlString"), // Required
					Args: []*string{
						aws.String("XmlString"), // Required
						// More values...
					},
				},
			},
			// More values...
		},
		Configurations: []*emr.Configuration{
			{ // Required
				Classification: aws.String("String"),
				Configurations: []*emr.Configuration{
				// Recursive values...
				},
				Properties: map[string]*string{
					"Key": aws.String("String"), // Required
					// More values...
				},
			},
			// More values...
		},
		JobFlowRole: aws.String("XmlString"),
		LogUri:      aws.String("XmlString"),
		NewSupportedProducts: []*emr.SupportedProductConfig{
			{ // Required
				Args: []*string{
					aws.String("XmlString"), // Required
					// More values...
				},
				Name: aws.String("XmlStringMaxLen256"),
			},
			// More values...
		},
		ReleaseLabel:          aws.String("XmlStringMaxLen256"),
		ScaleDownBehavior:     aws.String("ScaleDownBehavior"),
		SecurityConfiguration: aws.String("XmlString"),
		ServiceRole:           aws.String("XmlString"),
		Steps: []*emr.StepConfig{
			{ // Required
				HadoopJarStep: &emr.HadoopJarStepConfig{ // Required
					Jar: aws.String("XmlString"), // Required
					Args: []*string{
						aws.String("XmlString"), // Required
						// More values...
					},
					MainClass: aws.String("XmlString"),
					Properties: []*emr.KeyValue{
						{ // Required
							Key:   aws.String("XmlString"),
							Value: aws.String("XmlString"),
						},
						// More values...
					},
				},
				Name:            aws.String("XmlStringMaxLen256"), // Required
				ActionOnFailure: aws.String("ActionOnFailure"),
			},
			// More values...
		},
		SupportedProducts: []*string{
			aws.String("XmlStringMaxLen256"), // Required
			// More values...
		},
		Tags: []*emr.Tag{
			{ // Required
				Key:   aws.String("String"),
				Value: aws.String("String"),
			},
			// More values...
		},
		VisibleToAllUsers: aws.Bool(true),
	}
	resp, err := svc.RunJobFlow(params)

	if err != nil {
		// Print the error, cast err to awserr.Error to get the Code and
		// Message from an error.
		fmt.Println(err.Error())
		return
	}

	// Pretty-print the response data.
	fmt.Println(resp)
}

func ExampleEMR_SetTerminationProtection() {
	sess := session.Must(session.NewSession())

	svc := emr.New(sess)

	params := &emr.SetTerminationProtectionInput{
		JobFlowIds: []*string{ // Required
			aws.String("XmlString"), // Required
			// More values...
		},
		TerminationProtected: aws.Bool(true), // Required
	}
	resp, err := svc.SetTerminationProtection(params)

	if err != nil {
		// Print the error, cast err to awserr.Error to get the Code and
		// Message from an error.
		fmt.Println(err.Error())
		return
	}

	// Pretty-print the response data.
	fmt.Println(resp)
}

func ExampleEMR_SetVisibleToAllUsers() {
	sess := session.Must(session.NewSession())

	svc := emr.New(sess)

	params := &emr.SetVisibleToAllUsersInput{
		JobFlowIds: []*string{ // Required
			aws.String("XmlString"), // Required
			// More values...
		},
		VisibleToAllUsers: aws.Bool(true), // Required
	}
	resp, err := svc.SetVisibleToAllUsers(params)

	if err != nil {
		// Print the error, cast err to awserr.Error to get the Code and
		// Message from an error.
		fmt.Println(err.Error())
		return
	}

	// Pretty-print the response data.
	fmt.Println(resp)
}

func ExampleEMR_TerminateJobFlows() {
	sess := session.Must(session.NewSession())

	svc := emr.New(sess)

	params := &emr.TerminateJobFlowsInput{
		JobFlowIds: []*string{ // Required
			aws.String("XmlString"), // Required
			// More values...
		},
	}
	resp, err := svc.TerminateJobFlows(params)

	if err != nil {
		// Print the error, cast err to awserr.Error to get the Code and
		// Message from an error.
		fmt.Println(err.Error())
		return
	}

	// Pretty-print the response data.
	fmt.Println(resp)
}<|MERGE_RESOLUTION|>--- conflicted
+++ resolved
@@ -256,15 +256,7 @@
 }
 
 func ExampleEMR_CancelSteps() {
-<<<<<<< HEAD
-	sess, err := session.NewSession()
-	if err != nil {
-		fmt.Println("failed to create session,", err)
-		return
-	}
-=======
-	sess := session.Must(session.NewSession())
->>>>>>> 45247285
+	sess := session.Must(session.NewSession())
 
 	svc := emr.New(sess)
 
@@ -277,22 +269,6 @@
 	}
 	resp, err := svc.CancelSteps(params)
 
-<<<<<<< HEAD
-	if err != nil {
-		// Print the error, cast err to awserr.Error to get the Code and
-		// Message from an error.
-		fmt.Println(err.Error())
-		return
-	}
-
-	// Pretty-print the response data.
-	fmt.Println(resp)
-}
-
-func ExampleEMR_CreateSecurityConfiguration() {
-	sess, err := session.NewSession()
-=======
->>>>>>> 45247285
 	if err != nil {
 		// Print the error, cast err to awserr.Error to get the Code and
 		// Message from an error.
@@ -691,15 +667,7 @@
 }
 
 func ExampleEMR_PutAutoScalingPolicy() {
-<<<<<<< HEAD
-	sess, err := session.NewSession()
-	if err != nil {
-		fmt.Println("failed to create session,", err)
-		return
-	}
-=======
-	sess := session.Must(session.NewSession())
->>>>>>> 45247285
+	sess := session.Must(session.NewSession())
 
 	svc := emr.New(sess)
 
@@ -761,15 +729,7 @@
 }
 
 func ExampleEMR_RemoveAutoScalingPolicy() {
-<<<<<<< HEAD
-	sess, err := session.NewSession()
-	if err != nil {
-		fmt.Println("failed to create session,", err)
-		return
-	}
-=======
-	sess := session.Must(session.NewSession())
->>>>>>> 45247285
+	sess := session.Must(session.NewSession())
 
 	svc := emr.New(sess)
 
@@ -779,22 +739,6 @@
 	}
 	resp, err := svc.RemoveAutoScalingPolicy(params)
 
-<<<<<<< HEAD
-	if err != nil {
-		// Print the error, cast err to awserr.Error to get the Code and
-		// Message from an error.
-		fmt.Println(err.Error())
-		return
-	}
-
-	// Pretty-print the response data.
-	fmt.Println(resp)
-}
-
-func ExampleEMR_RemoveTags() {
-	sess, err := session.NewSession()
-=======
->>>>>>> 45247285
 	if err != nil {
 		// Print the error, cast err to awserr.Error to get the Code and
 		// Message from an error.
