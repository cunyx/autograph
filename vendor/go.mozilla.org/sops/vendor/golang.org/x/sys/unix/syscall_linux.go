--- conflicted
+++ resolved
@@ -452,8 +452,6 @@
 	return unsafe.Pointer(&sa.raw), SizeofSockaddrCAN, nil
 }
 
-<<<<<<< HEAD
-=======
 // SockaddrALG implements the Sockaddr interface for AF_ALG type sockets.
 // SockaddrALG enables userspace access to the Linux kernel's cryptography
 // subsystem. The Type and Name fields specify which type of hash or cipher
@@ -575,7 +573,6 @@
 	return unsafe.Pointer(&sa.raw), SizeofSockaddrVM, nil
 }
 
->>>>>>> 45247285
 func anyToSockaddr(rsa *RawSockaddrAny) (Sockaddr, error) {
 	switch rsa.Addr.Family {
 	case AF_NETLINK:
